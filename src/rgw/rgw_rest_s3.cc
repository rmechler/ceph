// -*- mode:C++; tab-width:8; c-basic-offset:2; indent-tabs-mode:t -*-
// vim: ts=8 sw=2 smarttab

#include <errno.h>
#include <string.h>

#include "common/ceph_crypto.h"
#include "common/Formatter.h"
#include "common/utf8.h"
#include "common/ceph_json.h"

#include "rgw_rest.h"
#include "rgw_rest_s3.h"
#include "rgw_auth_s3.h"
#include "rgw_acl.h"
#include "rgw_policy_s3.h"
#include "rgw_user.h"
#include "rgw_cors.h"
#include "rgw_cors_s3.h"

#include "rgw_client_io.h"

#define dout_subsys ceph_subsys_rgw

using namespace ceph::crypto;

void list_all_buckets_start(struct req_state *s)
{
  s->formatter->open_array_section_in_ns("ListAllMyBucketsResult",
			      "http://s3.amazonaws.com/doc/2006-03-01/");
}

void list_all_buckets_end(struct req_state *s)
{
  s->formatter->close_section();
}

void dump_bucket(struct req_state *s, RGWBucketEnt& obj)
{
  s->formatter->open_object_section("Bucket");
  s->formatter->dump_string("Name", obj.bucket.name);
  dump_time(s, "CreationDate", &obj.creation_time);
  s->formatter->close_section();
}

void rgw_get_errno_s3(rgw_http_errors *e , int err_no)
{
  const struct rgw_http_errors *r;
  r = search_err(err_no, RGW_HTTP_ERRORS, ARRAY_LEN(RGW_HTTP_ERRORS));

  if (r) {
    e->http_ret = r->http_ret;
    e->s3_code = r->s3_code;
  } else {
    e->http_ret = 500;
    e->s3_code = "UnknownError";
  }
}

struct response_attr_param {
  const char *param;
  const char *http_attr;
};

static struct response_attr_param resp_attr_params[] = {
  {"response-content-type", "Content-Type"},
  {"response-content-language", "Content-Language"},
  {"response-expires", "Expires"},
  {"response-cache-control", "Cache-Control"},
  {"response-content-disposition", "Content-Disposition"},
  {"response-content-encoding", "Content-Encoding"},
  {NULL, NULL},
};

int RGWGetObj_ObjStore_S3::send_response_data_error()
{
  bufferlist bl;
  return send_response_data(bl, 0 , 0);
}

int RGWGetObj_ObjStore_S3::send_response_data(bufferlist& bl, off_t bl_ofs, off_t bl_len)
{
  const char *content_type = NULL;
  string content_type_str;
  map<string, string> response_attrs;
  map<string, string>::iterator riter;
  bufferlist metadata_bl;

  if (ret)
    goto done;

  if (sent_header)
    goto send_data;

  if (range_str)
    dump_range(s, start, end, s->obj_size);

  if (s->system_request &&
      s->info.args.exists(RGW_SYS_PARAM_PREFIX "prepend-metadata")) {

    /* JSON encode object metadata */
    JSONFormatter jf;
    jf.open_object_section("obj_metadata");
    encode_json("attrs", attrs, &jf);
    encode_json("mtime", lastmod, &jf);
    jf.close_section();
    stringstream ss;
    jf.flush(ss);
    metadata_bl.append(ss.str());
    s->cio->print("Rgwx-Embedded-Metadata-Len: %lld\r\n", (long long)metadata_bl.length());
    total_len += metadata_bl.length();
  }

  if (s->system_request && lastmod) {
    /* we end up dumping mtime in two different methods, a bit redundant */
    dump_epoch_header(s, "Rgwx-Mtime", lastmod);
  }

  dump_content_length(s, total_len);
  dump_last_modified(s, lastmod);

  if (!ret) {
    map<string, bufferlist>::iterator iter = attrs.find(RGW_ATTR_ETAG);
    if (iter != attrs.end()) {
      bufferlist& bl = iter->second;
      if (bl.length()) {
        char *etag = bl.c_str();
        dump_etag(s, etag);
      }
    }

    for (struct response_attr_param *p = resp_attr_params; p->param; p++) {
      bool exists;
      string val = s->info.args.get(p->param, &exists);
      if (exists) {
	if (strcmp(p->param, "response-content-type") != 0) {
	  response_attrs[p->http_attr] = val;
	} else {
	  content_type_str = val;
	  content_type = content_type_str.c_str();
	}
      }
    }

    for (iter = attrs.begin(); iter != attrs.end(); ++iter) {
      const char *name = iter->first.c_str();

      map<string, string>::iterator aiter = rgw_to_http_attrs.find(name);
      if (aiter != rgw_to_http_attrs.end()) {
        if (response_attrs.count(aiter->second) == 0) {
          /* Was not already overridden by a response param. */
          response_attrs[aiter->second] = iter->second.c_str();
        }
      } else if (iter->first.compare(RGW_ATTR_CONTENT_TYPE) == 0) {
        /* Special handling for content_type. */
        if (!content_type) {
          content_type = iter->second.c_str();
        }
      } else if (strncmp(name, RGW_ATTR_META_PREFIX, sizeof(RGW_ATTR_META_PREFIX)-1) == 0) {
        /* User custom metadata. */
        name += sizeof(RGW_ATTR_PREFIX) - 1;
        s->cio->print("%s: %s\r\n", name, iter->second.c_str());
      }
    }
  }

done:
  set_req_state_err(s, (partial_content && !ret) ? STATUS_PARTIAL_CONTENT : ret);

  dump_errno(s);

  for (riter = response_attrs.begin(); riter != response_attrs.end(); ++riter) {
    s->cio->print("%s: %s\r\n", riter->first.c_str(), riter->second.c_str());
  }

  if (!content_type)
    content_type = "binary/octet-stream";

  end_header(s, this, content_type);

  if (metadata_bl.length()) {
    s->cio->write(metadata_bl.c_str(), metadata_bl.length());
  }
  sent_header = true;

send_data:
  if (get_data && !ret) {
    int r = s->cio->write(bl.c_str() + bl_ofs, bl_len);
    if (r < 0)
      return r;
  }

  return 0;
}

void RGWListBuckets_ObjStore_S3::send_response_begin(bool has_buckets)
{
  if (ret)
    set_req_state_err(s, ret);
  dump_errno(s);
  dump_start(s);
  end_header(s, NULL, "application/xml");

  if (!ret) {
    list_all_buckets_start(s);
    dump_owner(s, s->user.user_id, s->user.display_name);
    s->formatter->open_array_section("Buckets");
    sent_data = true;
  }
}

void RGWListBuckets_ObjStore_S3::send_response_data(RGWUserBuckets& buckets)
{
  if (!sent_data)
    return;

  map<string, RGWBucketEnt>& m = buckets.get_buckets();
  map<string, RGWBucketEnt>::iterator iter;

  for (iter = m.begin(); iter != m.end(); ++iter) {
    RGWBucketEnt obj = iter->second;
    dump_bucket(s, obj);
  }
  rgw_flush_formatter(s, s->formatter);
}

void RGWListBuckets_ObjStore_S3::send_response_end()
{
  if (sent_data) {
    s->formatter->close_section();
    list_all_buckets_end(s);
    rgw_flush_formatter_and_reset(s, s->formatter);
  }
}

int RGWListBucket_ObjStore_S3::get_params()
{
  list_versions = s->info.args.exists("versions");
  prefix = s->info.args.get("prefix");
  if (!list_versions) {
    marker = s->info.args.get("marker");
  } else {
    marker.name = s->info.args.get("key-marker");
    marker.instance = s->info.args.get("version-id-marker");
  }
  max_keys = s->info.args.get("max-keys");
  ret = parse_max_keys();
  if (ret < 0) {
    return ret;
  }
  delimiter = s->info.args.get("delimiter");
  encoding_type = s->info.args.get("encoding-type");
  if (s->system_request) {
    s->info.args.get_bool("objs-container", &objs_container, false);
    const char *shard_id_str = s->info.env->get("HTTP_RGWX_SHARD_ID");
    if (shard_id_str) {
      string err;
      shard_id = strict_strtol(shard_id_str, 10, &err);
      if (!err.empty()) {
        ldout(s->cct, 5) << "bad shard id specified: " << shard_id_str << dendl;
        return -EINVAL;
      }
    } else {
      shard_id = s->bucket_instance_shard_id;
    }
  }
  return 0;
}

void RGWListBucket_ObjStore_S3::send_versioned_response()
{
  s->formatter->open_object_section_in_ns("ListVersionsResult",
					  "http://s3.amazonaws.com/doc/2006-03-01/");
  s->formatter->dump_string("Name", s->bucket_name_str);
  s->formatter->dump_string("Prefix", prefix);
  s->formatter->dump_string("KeyMarker", marker.name);
  if (is_truncated && !next_marker.empty())
    s->formatter->dump_string("NextKeyMarker", next_marker.name);
  s->formatter->dump_int("MaxKeys", max);
  if (!delimiter.empty())
    s->formatter->dump_string("Delimiter", delimiter);

  s->formatter->dump_string("IsTruncated", (max && is_truncated ? "true" : "false"));

  bool encode_key = false;
  if (strcasecmp(encoding_type.c_str(), "url") == 0)
    encode_key = true;

  if (ret >= 0) {
    if (objs_container) {
      s->formatter->open_array_section("Entries");
    }

    vector<RGWObjEnt>::iterator iter;
    for (iter = objs.begin(); iter != objs.end(); ++iter) {
      time_t mtime = iter->mtime.sec();
      const char *section_name = (iter->is_delete_marker() ? "DeleteMarker" : "Version");
      s->formatter->open_object_section(section_name);
      if (objs_container) {
        s->formatter->dump_bool("IsDeleteMarker", iter->is_delete_marker());
      }
      if (encode_key) {
        string key_name;
        url_encode(iter->key.name, key_name);
        s->formatter->dump_string("Key", key_name);
      } else {
        s->formatter->dump_string("Key", iter->key.name);
      }
      string version_id = iter->key.instance;
      if (version_id.empty()) {
        version_id = "null";
      }
      if (s->system_request) {
        if (iter->versioned_epoch > 0) {
          s->formatter->dump_int("VersionedEpoch", iter->versioned_epoch);
        }
        s->formatter->dump_string("RgwxTag", iter->tag);
      }
      s->formatter->dump_string("VersionId", version_id);
      s->formatter->dump_bool("IsLatest", iter->is_current());
      dump_time(s, "LastModified", &mtime);
      if (!iter->is_delete_marker()) {
        s->formatter->dump_format("ETag", "\"%s\"", iter->etag.c_str());
        s->formatter->dump_int("Size", iter->size);
        s->formatter->dump_string("StorageClass", "STANDARD");
      }
      dump_owner(s, iter->owner, iter->owner_display_name);
      s->formatter->close_section();
    }
    if (objs_container) {
      s->formatter->close_section();
    }

    if (!common_prefixes.empty()) {
      map<string, bool>::iterator pref_iter;
      for (pref_iter = common_prefixes.begin(); pref_iter != common_prefixes.end(); ++pref_iter) {
        s->formatter->open_array_section("CommonPrefixes");
        s->formatter->dump_string("Prefix", pref_iter->first);
        s->formatter->close_section();
      }
    }
  }
  s->formatter->close_section();
  rgw_flush_formatter_and_reset(s, s->formatter);
}

void RGWListBucket_ObjStore_S3::send_response()
{
  if (ret < 0)
    set_req_state_err(s, ret);
  dump_errno(s);

  end_header(s, this, "application/xml");
  dump_start(s);
  if (ret < 0)
    return;

  if (list_versions) {
    send_versioned_response();
    return;
  }

  s->formatter->open_object_section_in_ns("ListBucketResult",
					  "http://s3.amazonaws.com/doc/2006-03-01/");
  s->formatter->dump_string("Name", s->bucket_name_str);
  s->formatter->dump_string("Prefix", prefix);
  s->formatter->dump_string("Marker", marker.name);
  if (is_truncated && !next_marker.empty())
    s->formatter->dump_string("NextMarker", next_marker.name);
  s->formatter->dump_int("MaxKeys", max);
  if (!delimiter.empty())
    s->formatter->dump_string("Delimiter", delimiter);

  s->formatter->dump_string("IsTruncated", (max && is_truncated ? "true" : "false"));

  bool encode_key = false;
  if (strcasecmp(encoding_type.c_str(), "url") == 0)
    encode_key = true;

  if (ret >= 0) {
    vector<RGWObjEnt>::iterator iter;
    for (iter = objs.begin(); iter != objs.end(); ++iter) {
      s->formatter->open_array_section("Contents");
      if (encode_key) {
        string key_name;
        url_encode(iter->key.name, key_name);
        s->formatter->dump_string("Key", key_name);
      } else {
        s->formatter->dump_string("Key", iter->key.name);
      }
      time_t mtime = iter->mtime.sec();
      dump_time(s, "LastModified", &mtime);
      s->formatter->dump_format("ETag", "\"%s\"", iter->etag.c_str());
      s->formatter->dump_int("Size", iter->size);
      s->formatter->dump_string("StorageClass", "STANDARD");
      dump_owner(s, iter->owner, iter->owner_display_name);
      if (s->system_request) {
        s->formatter->dump_string("RgwxTag", iter->tag);
      }
      s->formatter->close_section();
    }
    if (!common_prefixes.empty()) {
      map<string, bool>::iterator pref_iter;
      for (pref_iter = common_prefixes.begin(); pref_iter != common_prefixes.end(); ++pref_iter) {
        s->formatter->open_array_section("CommonPrefixes");
        s->formatter->dump_string("Prefix", pref_iter->first);
        s->formatter->close_section();
      }
    }
  }
  s->formatter->close_section();
  rgw_flush_formatter_and_reset(s, s->formatter);
}

void RGWGetBucketLogging_ObjStore_S3::send_response()
{
  dump_errno(s);
  end_header(s, this, "application/xml");
  dump_start(s);

  s->formatter->open_object_section_in_ns("BucketLoggingStatus",
					  "http://doc.s3.amazonaws.com/doc/2006-03-01/");
  s->formatter->close_section();
  rgw_flush_formatter_and_reset(s, s->formatter);
}

void RGWGetBucketLocation_ObjStore_S3::send_response()
{
  dump_errno(s);
  end_header(s, this);
  dump_start(s);

<<<<<<< HEAD
  string location_constraint(s->bucket_info.zonegroup);
  if (s->zonegroup_name  == "default")
    location_constraint.clear();
=======
  string region = s->bucket_info.region;
  string api_name;

  map<string, RGWRegion>::iterator iter = store->region_map.regions.find(region);
  if (iter != store->region_map.regions.end()) {
    api_name = iter->second.api_name;
  } else  {
    if (region != "default") {
      api_name = region;
    }
  }
>>>>>>> 18c5e18f

  s->formatter->dump_format_ns("LocationConstraint",
			       "http://doc.s3.amazonaws.com/doc/2006-03-01/",
			       "%s",api_name.c_str());
  rgw_flush_formatter_and_reset(s, s->formatter);
}

void RGWGetBucketVersioning_ObjStore_S3::send_response()
{
  dump_errno(s);
  end_header(s, this, "application/xml");
  dump_start(s);

  s->formatter->open_object_section_in_ns("VersioningConfiguration",
					  "http://doc.s3.amazonaws.com/doc/2006-03-01/");
  if (versioned) {
    const char *status = (versioning_enabled ? "Enabled" : "Suspended");
    s->formatter->dump_string("Status", status);
  }
  s->formatter->close_section();
  rgw_flush_formatter_and_reset(s, s->formatter);
}

class RGWSetBucketVersioningParser : public RGWXMLParser
{
  XMLObj *alloc_obj(const char *el) {
    return new XMLObj;
  }

public:
  RGWSetBucketVersioningParser() {}
  ~RGWSetBucketVersioningParser() {}

  int get_versioning_status(bool *status) {
    XMLObj *config = find_first("VersioningConfiguration");
    if (!config)
      return -EINVAL;

    *status = false;

    XMLObj *field = config->find_first("Status");
    if (!field)
      return 0;

    string& s = field->get_data();

    if (stringcasecmp(s, "Enabled") == 0) {
      *status = true;
    } else if (stringcasecmp(s, "Suspended") != 0) {
      return -EINVAL;
    }

    return 0;
  }
};

int RGWSetBucketVersioning_ObjStore_S3::get_params()
{
#define GET_BUCKET_VERSIONING_BUF_MAX (128 * 1024)

  char *data;
  int len = 0;
  int r = rgw_rest_read_all_input(s, &data, &len, GET_BUCKET_VERSIONING_BUF_MAX);
  if (r < 0) {
    return r;
  }

  RGWSetBucketVersioningParser parser;

  if (!parser.init()) {
    ldout(s->cct, 0) << "ERROR: failed to initialize parser" << dendl;
    r = -EIO;
    goto done;
  }

  if (!parser.parse(data, len, 1)) {
    ldout(s->cct, 10) << "failed to parse data: " << data << dendl;
    r = -EINVAL;
    goto done;
  }

  r = parser.get_versioning_status(&enable_versioning);

done:
  free(data);

  return r;
}

void RGWSetBucketVersioning_ObjStore_S3::send_response()
{
  if (ret)
    set_req_state_err(s, ret);
  dump_errno(s);
  end_header(s);
}


static void dump_bucket_metadata(struct req_state *s, RGWBucketEnt& bucket)
{
  char buf[32];
  snprintf(buf, sizeof(buf), "%lld", (long long)bucket.count);
  s->cio->print("X-RGW-Object-Count: %s\r\n", buf);
  snprintf(buf, sizeof(buf), "%lld", (long long)bucket.size);
  s->cio->print("X-RGW-Bytes-Used: %s\r\n", buf);
}

void RGWStatBucket_ObjStore_S3::send_response()
{
  if (ret >= 0) {
    dump_bucket_metadata(s, bucket);
  }

  set_req_state_err(s, ret);
  dump_errno(s);

  end_header(s, this);
  dump_start(s);
}

static int create_s3_policy(struct req_state *s, RGWRados *store, RGWAccessControlPolicy_S3& s3policy, ACLOwner& owner)
{
  if (s->has_acl_header) {
    if (!s->canned_acl.empty())
      return -ERR_INVALID_REQUEST;

    return s3policy.create_from_headers(store, s->info.env, owner);
  }

  return s3policy.create_canned(owner, s->bucket_owner, s->canned_acl);
}

class RGWLocationConstraint : public XMLObj
{
public:
  RGWLocationConstraint() {}
  ~RGWLocationConstraint() {}
  bool xml_end(const char *el) {
    if (!el)
      return false;

    location_constraint = get_data();

    return true;
  }

  string location_constraint;
};

class RGWCreateBucketConfig : public XMLObj
{
public:
  RGWCreateBucketConfig() {}
  ~RGWCreateBucketConfig() {}
};

class RGWCreateBucketParser : public RGWXMLParser
{
  XMLObj *alloc_obj(const char *el) {
    return new XMLObj;
  }

public:
  RGWCreateBucketParser() {}
  ~RGWCreateBucketParser() {}

  bool get_location_constraint(string& zone_group) {
    XMLObj *config = find_first("CreateBucketConfiguration");
    if (!config)
      return false;

    XMLObj *constraint = config->find_first("LocationConstraint");
    if (!constraint)
      return false;

    zone_group = constraint->get_data();

    return true;
  }
};

int RGWCreateBucket_ObjStore_S3::get_params()
{
  RGWAccessControlPolicy_S3 s3policy(s->cct);

  int r = create_s3_policy(s, store, s3policy, s->owner);
  if (r < 0)
    return r;

  policy = s3policy;

  int len = 0;
  char *data;
#define CREATE_BUCKET_MAX_REQ_LEN (512 * 1024) /* this is way more than enough */
  ret = rgw_rest_read_all_input(s, &data, &len, CREATE_BUCKET_MAX_REQ_LEN);
  if ((ret < 0) && (ret != -ERR_LENGTH_REQUIRED))
    return ret;

  bufferptr in_ptr(data, len);
  in_data.append(in_ptr);

  if (len) {
    RGWCreateBucketParser parser;

    if (!parser.init()) {
      ldout(s->cct, 0) << "ERROR: failed to initialize parser" << dendl;
      return -EIO;
    }

    bool success = parser.parse(data, len, 1);
    ldout(s->cct, 20) << "create bucket input data=" << data << dendl;

    if (!success) {
      ldout(s->cct, 0) << "failed to parse input: " << data << dendl;
      free(data);
      return -EINVAL;
    }
    free(data);

    if (!parser.get_location_constraint(location_constraint)) {
      ldout(s->cct, 0) << "provided input did not specify location constraint correctly" << dendl;
      return -EINVAL;
    }

    ldout(s->cct, 10) << "create bucket location constraint: " << location_constraint << dendl;
  }

  int pos = location_constraint.find(':');
  if (pos >= 0) {
    placement_rule = location_constraint.substr(pos + 1);
    location_constraint = location_constraint.substr(0, pos);
  }

  return 0;
}

void RGWCreateBucket_ObjStore_S3::send_response()
{
  if (ret == -ERR_BUCKET_EXISTS)
    ret = 0;
  if (ret)
    set_req_state_err(s, ret);
  dump_errno(s);
  end_header(s);

  if (ret < 0)
    return;

  if (s->system_request) {
    JSONFormatter f; /* use json formatter for system requests output */

    f.open_object_section("info");
    encode_json("entry_point_object_ver", ep_objv, &f);
    encode_json("object_ver", info.objv_tracker.read_version, &f);
    encode_json("bucket_info", info, &f);
    f.close_section();
    rgw_flush_formatter_and_reset(s, &f);
  }
}

void RGWDeleteBucket_ObjStore_S3::send_response()
{
  int r = ret;
  if (!r)
    r = STATUS_NO_CONTENT;

  set_req_state_err(s, r);
  dump_errno(s);
  end_header(s, this);

  if (s->system_request) {
    JSONFormatter f; /* use json formatter for system requests output */

    f.open_object_section("info");
    encode_json("object_ver", objv_tracker.read_version, &f);
    f.close_section();
    rgw_flush_formatter_and_reset(s, &f);
  }
}

int RGWPutObj_ObjStore_S3::get_params()
{
  RGWAccessControlPolicy_S3 s3policy(s->cct);
  if (!s->length)
    return -ERR_LENGTH_REQUIRED;

  int r = create_s3_policy(s, store, s3policy, s->owner);
  if (r < 0)
    return r;

  policy = s3policy;

  if_match = s->info.env->get("HTTP_IF_MATCH");
  if_nomatch = s->info.env->get("HTTP_IF_NONE_MATCH");

  return RGWPutObj_ObjStore::get_params();
}

static int get_success_retcode(int code)
{
  switch (code) {
    case 201:
      return STATUS_CREATED;
    case 204:
      return STATUS_NO_CONTENT;
  }
  return 0;
}

void RGWPutObj_ObjStore_S3::send_response()
{
  if (ret) {
    set_req_state_err(s, ret);
  } else {
    if (s->cct->_conf->rgw_s3_success_create_obj_status) {
      ret = get_success_retcode(s->cct->_conf->rgw_s3_success_create_obj_status);
      set_req_state_err(s, ret);
    }
    dump_etag(s, etag.c_str());
    dump_content_length(s, 0);
  }
  if (s->system_request && mtime) {
    dump_epoch_header(s, "Rgwx-Mtime", mtime);
  }
  dump_errno(s);
  end_header(s, this);
}

/*
 * parses params in the format: 'first; param1=foo; param2=bar'
 */
static void parse_params(const string& params_str, string& first, map<string, string>& params)
{
  int pos = params_str.find(';');
  if (pos < 0) {
    first = rgw_trim_whitespace(params_str);
    return;
  }

  first = rgw_trim_whitespace(params_str.substr(0, pos));

  pos++;

  while (pos < (int)params_str.size()) {
    ssize_t end = params_str.find(';', pos);
    if (end < 0)
      end = params_str.size();

    string param = params_str.substr(pos, end - pos);

    int eqpos = param.find('=');
    if (eqpos > 0) {
      string param_name = rgw_trim_whitespace(param.substr(0, eqpos));
      string val = rgw_trim_quotes(param.substr(eqpos + 1));
      params[param_name] = val;
    } else {
      params[rgw_trim_whitespace(param)] = "";
    }

    pos = end + 1;
  }
}

static int parse_part_field(const string& line, string& field_name, struct post_part_field& field)
{
  int pos = line.find(':');
  if (pos < 0)
    return -EINVAL;

  field_name = line.substr(0, pos);
  if (pos >= (int)line.size() - 1)
    return 0;

  parse_params(line.substr(pos + 1), field.val, field.params);

  return 0;
}

bool is_crlf(const char *s)
{
  return (*s == '\r' && *(s + 1) == '\n');
}

/*
 * find the index of the boundary, if exists, or optionally the next end of line
 * also returns how many bytes to skip
 */
static int index_of(bufferlist& bl, int max_len, const string& str, bool check_crlf,
                    bool *reached_boundary, int *skip)
{
  *reached_boundary = false;
  *skip = 0;

  if (str.size() < 2) // we assume boundary is at least 2 chars (makes it easier with crlf checks)
    return -EINVAL;

  if (bl.length() < str.size())
    return -1;

  const char *buf = bl.c_str();
  const char *s = str.c_str();

  if (max_len > (int)bl.length())
    max_len = bl.length();

  int i;
  for (i = 0; i < max_len; i++, buf++) {
    if (check_crlf &&
        i >= 1 &&
        is_crlf(buf - 1)) {
        return i + 1; // skip the crlf
    }
    if ((i < max_len - (int)str.size() + 1) &&
        (buf[0] == s[0] && buf[1] == s[1]) &&
        (strncmp(buf, s, str.size()) == 0)) {
      *reached_boundary = true;
      *skip = str.size();

      /* oh, great, now we need to swallow the preceding crlf
       * if exists
       */
      if ((i >= 2) &&
        is_crlf(buf - 2)) {
        i -= 2;
        *skip += 2;
      }
      return i;
    }
  }

  return -1;
}

int RGWPostObj_ObjStore_S3::read_with_boundary(bufferlist& bl, uint64_t max, bool check_crlf,
                                               bool *reached_boundary, bool *done)
{
  uint64_t cl = max + 2 + boundary.size();

  if (max > in_data.length()) {
    uint64_t need_to_read = cl - in_data.length();

    bufferptr bp(need_to_read);

    int read_len;
    s->cio->read(bp.c_str(), need_to_read, &read_len);

    in_data.append(bp, 0, read_len);
  }

  *done = false;
  int skip;
  int index = index_of(in_data, cl, boundary, check_crlf, reached_boundary, &skip);
  if (index >= 0)
    max = index;

  if (max > in_data.length())
    max = in_data.length();

  bl.substr_of(in_data, 0, max);

  bufferlist new_read_data;

  /*
   * now we need to skip boundary for next time, also skip any crlf, or
   * check to see if it's the last final boundary (marked with "--" at the end
   */
  if (*reached_boundary) {
    int left = in_data.length() - max;
    if (left < skip + 2) {
      int need = skip + 2 - left;
      bufferptr boundary_bp(need);
      int actual;
      s->cio->read(boundary_bp.c_str(), need, &actual);
      in_data.append(boundary_bp);
    }
    max += skip; // skip boundary for next time
    if (in_data.length() >= max + 2) {
      const char *data = in_data.c_str();
      if (is_crlf(data + max)) {
	max += 2;
      } else {
        if (*(data + max) == '-' &&
            *(data + max + 1) == '-') {
          *done = true;
	  max += 2;
	}
      }
    }
  }

  new_read_data.substr_of(in_data, max, in_data.length() - max);
  in_data = new_read_data;

  return 0;
}

int RGWPostObj_ObjStore_S3::read_line(bufferlist& bl, uint64_t max,
				  bool *reached_boundary, bool *done)
{
  return read_with_boundary(bl, max, true, reached_boundary, done);
}

int RGWPostObj_ObjStore_S3::read_data(bufferlist& bl, uint64_t max,
				  bool *reached_boundary, bool *done)
{
  return read_with_boundary(bl, max, false, reached_boundary, done);
}


int RGWPostObj_ObjStore_S3::read_form_part_header(struct post_form_part *part,
                                              bool *done)
{
  bufferlist bl;
  bool reached_boundary;
  uint64_t chunk_size = s->cct->_conf->rgw_max_chunk_size;
  int r = read_line(bl, chunk_size, &reached_boundary, done);
  if (r < 0)
    return r;

  if (*done) {
    return 0;
  }

  if (reached_boundary) { // skip the first boundary
    r = read_line(bl, chunk_size, &reached_boundary, done);
    if (r < 0)
      return r;
    if (*done)
      return 0;
  }

  while (true) {
  /*
   * iterate through fields
   */
    string line = rgw_trim_whitespace(string(bl.c_str(), bl.length()));

    if (line.empty())
      break;

    struct post_part_field field;

    string field_name;
    r = parse_part_field(line, field_name, field);
    if (r < 0)
      return r;

    part->fields[field_name] = field;

    if (stringcasecmp(field_name, "Content-Disposition") == 0) {
      part->name = field.params["name"];
    }

    if (reached_boundary)
      break;

    r = read_line(bl, chunk_size, &reached_boundary, done);
  }

  return 0;
}

bool RGWPostObj_ObjStore_S3::part_str(const string& name, string *val)
{
  map<string, struct post_form_part, ltstr_nocase>::iterator iter = parts.find(name);
  if (iter == parts.end())
    return false;

  bufferlist& data = iter->second.data;
  string str = string(data.c_str(), data.length());
  *val = rgw_trim_whitespace(str);
  return true;
}

bool RGWPostObj_ObjStore_S3::part_bl(const string& name, bufferlist *pbl)
{
  map<string, struct post_form_part, ltstr_nocase>::iterator iter = parts.find(name);
  if (iter == parts.end())
    return false;

  *pbl = iter->second.data;
  return true;
}

void RGWPostObj_ObjStore_S3::rebuild_key(string& key)
{
  static string var = "${filename}";
  int pos = key.find(var);
  if (pos < 0)
    return;

  string new_key = key.substr(0, pos);
  new_key.append(filename);
  new_key.append(key.substr(pos + var.size()));

  key = new_key;
}

int RGWPostObj_ObjStore_S3::get_params()
{
  // get the part boundary
  string req_content_type_str = s->info.env->get("CONTENT_TYPE", "");
  string req_content_type;
  map<string, string> params;

  if (s->expect_cont) {
    /* ok, here it really gets ugly. With POST, the params are embedded in the
     * request body, so we need to continue before being able to actually look
     * at them. This diverts from the usual request flow.
     */
    dump_continue(s);
    s->expect_cont = false;
  }

  parse_params(req_content_type_str, req_content_type, params);

  if (req_content_type.compare("multipart/form-data") != 0) {
    err_msg = "Request Content-Type is not multipart/form-data";
    return -EINVAL;
  }

  if (s->cct->_conf->subsys.should_gather(ceph_subsys_rgw, 20)) {
    ldout(s->cct, 20) << "request content_type_str=" << req_content_type_str << dendl;
    ldout(s->cct, 20) << "request content_type params:" << dendl;
    map<string, string>::iterator iter;
    for (iter = params.begin(); iter != params.end(); ++iter) {
      ldout(s->cct, 20) << " " << iter->first << " -> " << iter->second << dendl;
    }
  }

  ldout(s->cct, 20) << "adding bucket to policy env: " << s->bucket.name << dendl;
  env.add_var("bucket", s->bucket.name);

  map<string, string>::iterator iter = params.find("boundary");
  if (iter == params.end()) {
    err_msg = "Missing multipart boundary specification";
    return -EINVAL;
  }

  // create the boundary
  boundary = "--";
  boundary.append(iter->second);

  bool done;
  do {
    struct post_form_part part;
    int r = read_form_part_header(&part, &done);
    if (r < 0)
      return r;
    
    if (s->cct->_conf->subsys.should_gather(ceph_subsys_rgw, 20)) {
      map<string, struct post_part_field, ltstr_nocase>::iterator piter;
      for (piter = part.fields.begin(); piter != part.fields.end(); ++piter) {
        ldout(s->cct, 20) << "read part header: name=" << part.name << " content_type=" << part.content_type << dendl;
        ldout(s->cct, 20) << "name=" << piter->first << dendl;
        ldout(s->cct, 20) << "val=" << piter->second.val << dendl;
        ldout(s->cct, 20) << "params:" << dendl;
        map<string, string>& params = piter->second.params;
        for (iter = params.begin(); iter != params.end(); ++iter) {
          ldout(s->cct, 20) << " " << iter->first << " -> " << iter->second << dendl;
        }
      }
    }

    if (done) { /* unexpected here */
      err_msg = "Malformed request";
      return -EINVAL;
    }

    if (stringcasecmp(part.name, "file") == 0) { /* beginning of data transfer */
      struct post_part_field& field = part.fields["Content-Disposition"];
      map<string, string>::iterator iter = field.params.find("filename");
      if (iter != field.params.end()) {
        filename = iter->second;
      }
      parts[part.name] = part;
      data_pending = true;
      break;
    }

    bool boundary;
    uint64_t chunk_size = s->cct->_conf->rgw_max_chunk_size;
    r = read_data(part.data, chunk_size, &boundary, &done);
    if (!boundary) {
      err_msg = "Couldn't find boundary";
      return -EINVAL;
    }
    parts[part.name] = part;
    string part_str(part.data.c_str(), part.data.length());
    env.add_var(part.name, part_str);
  } while (!done);

  string object_str;
  if (!part_str("key", &object_str)) {
    err_msg = "Key not specified";
    return -EINVAL;
  }

  s->object = rgw_obj_key(object_str);

  rebuild_key(s->object.name);

  if (s->object.empty()) {
    err_msg = "Empty object name";
    return -EINVAL;
  }

  env.add_var("key", s->object.name);

  part_str("Content-Type", &content_type);
  env.add_var("Content-Type", content_type);

  map<string, struct post_form_part, ltstr_nocase>::iterator piter = parts.upper_bound(RGW_AMZ_META_PREFIX);
  for (; piter != parts.end(); ++piter) {
    string n = piter->first;
    if (strncasecmp(n.c_str(), RGW_AMZ_META_PREFIX, sizeof(RGW_AMZ_META_PREFIX) - 1) != 0)
      break;

    string attr_name = RGW_ATTR_PREFIX;
    attr_name.append(n);

    /* need to null terminate it */
    bufferlist& data = piter->second.data;
    string str = string(data.c_str(), data.length());

    bufferlist attr_bl;
    attr_bl.append(str.c_str(), str.size() + 1);

    attrs[attr_name] = attr_bl;
  }

  int r = get_policy();
  if (r < 0)
    return r;

  min_len = post_policy.min_length;
  max_len = post_policy.max_length;

  return 0;
}

int RGWPostObj_ObjStore_S3::get_policy()
{
  bufferlist encoded_policy;

  if (part_bl("policy", &encoded_policy)) {

    // check that the signature matches the encoded policy
    string s3_access_key;
    if (!part_str("AWSAccessKeyId", &s3_access_key)) {
      ldout(s->cct, 0) << "No S3 access key found!" << dendl;
      err_msg = "Missing access key";
      return -EINVAL;
    }
    string received_signature_str;
    if (!part_str("signature", &received_signature_str)) {
      ldout(s->cct, 0) << "No signature found!" << dendl;
      err_msg = "Missing signature";
      return -EINVAL;
    }

    RGWUserInfo user_info;

    ret = rgw_get_user_info_by_access_key(store, s3_access_key, user_info);
    if (ret < 0) {
      // Try keystone authentication as well
      int keystone_result = -EINVAL;
      if (!store->ctx()->_conf->rgw_s3_auth_use_keystone ||
	  store->ctx()->_conf->rgw_keystone_url.empty()) {
        return -EACCES;
      }
      dout(20) << "s3 keystone: trying keystone auth" << dendl;

      RGW_Auth_S3_Keystone_ValidateToken keystone_validator(store->ctx());
      keystone_result = keystone_validator.validate_s3token(s3_access_key,string(encoded_policy.c_str(),encoded_policy.length()),received_signature_str);

      if (keystone_result < 0) {
        ldout(s->cct, 0) << "User lookup failed!" << dendl;
        err_msg = "Bad access key / signature";
        return -EACCES;
      }

      user_info.user_id = keystone_validator.response.token.tenant.id;
      user_info.display_name = keystone_validator.response.token.tenant.name;

      /* try to store user if it not already exists */
      if (rgw_get_user_info_by_uid(store, keystone_validator.response.token.tenant.id, user_info) < 0) {
        int ret = rgw_store_user_info(store, user_info, NULL, NULL, 0, true);
        if (ret < 0) {
          dout(10) << "NOTICE: failed to store new user's info: ret=" << ret << dendl;
        }

        s->perm_mask = RGW_PERM_FULL_CONTROL;
      }
    } else {
      map<string, RGWAccessKey> access_keys  = user_info.access_keys;

      map<string, RGWAccessKey>::const_iterator iter = access_keys.find(s3_access_key);
      // We know the key must exist, since the user was returned by
      // rgw_get_user_info_by_access_key, but it doesn't hurt to check!
      if (iter == access_keys.end()) {
	ldout(s->cct, 0) << "Secret key lookup failed!" << dendl;
	err_msg = "No secret key for matching access key";
	return -EACCES;
      }
      string s3_secret_key = (iter->second).key;

      char expected_signature_char[CEPH_CRYPTO_HMACSHA1_DIGESTSIZE];

      calc_hmac_sha1(s3_secret_key.c_str(), s3_secret_key.size(), encoded_policy.c_str(), encoded_policy.length(), expected_signature_char);
      bufferlist expected_signature_hmac_raw;
      bufferlist expected_signature_hmac_encoded;
      expected_signature_hmac_raw.append(expected_signature_char, CEPH_CRYPTO_HMACSHA1_DIGESTSIZE);
      expected_signature_hmac_raw.encode_base64(expected_signature_hmac_encoded);
      expected_signature_hmac_encoded.append((char)0); /* null terminate */

      if (received_signature_str.compare(expected_signature_hmac_encoded.c_str()) != 0) {
	ldout(s->cct, 0) << "Signature verification failed!" << dendl;
	ldout(s->cct, 0) << "received: " << received_signature_str.c_str() << dendl;
	ldout(s->cct, 0) << "expected: " << expected_signature_hmac_encoded.c_str() << dendl;
	err_msg = "Bad access key / signature";
	return -EACCES;
      }
    }

    ldout(s->cct, 0) << "Successful Signature Verification!" << dendl;
    bufferlist decoded_policy;
    try {
      decoded_policy.decode_base64(encoded_policy);
    } catch (buffer::error& err) {
      ldout(s->cct, 0) << "failed to decode_base64 policy" << dendl;
      err_msg = "Could not decode policy";
      return -EINVAL;
    }

    decoded_policy.append('\0'); // NULL terminate

    ldout(s->cct, 0) << "POST policy: " << decoded_policy.c_str() << dendl;

    int r = post_policy.from_json(decoded_policy, err_msg);
    if (r < 0) {
      if (err_msg.empty()) {
	err_msg = "Failed to parse policy";
      }
      ldout(s->cct, 0) << "failed to parse policy" << dendl;
      return -EINVAL;
    }

    post_policy.set_var_checked("AWSAccessKeyId");
    post_policy.set_var_checked("policy");
    post_policy.set_var_checked("signature");

    r = post_policy.check(&env, err_msg);
    if (r < 0) {
      if (err_msg.empty()) {
	err_msg = "Policy check failed";
      }
      ldout(s->cct, 0) << "policy check failed" << dendl;
      return r;
    }

    s->user = user_info;
    s->owner.set_id(user_info.user_id);
    s->owner.set_name(user_info.display_name);
  } else {
    ldout(s->cct, 0) << "No attached policy found!" << dendl;
  }

  string canned_acl;
  part_str("acl", &canned_acl);

  RGWAccessControlPolicy_S3 s3policy(s->cct);
  ldout(s->cct, 20) << "canned_acl=" << canned_acl << dendl;
  if (s3policy.create_canned(s->owner, s->bucket_owner, canned_acl) < 0) {
    err_msg = "Bad canned ACLs";
    return -EINVAL;
  }

  policy = s3policy;

  return 0;
}

int RGWPostObj_ObjStore_S3::complete_get_params()
{
  bool done;
  do {
    struct post_form_part part;
    int r = read_form_part_header(&part, &done);
    if (r < 0)
      return r;
    
    bufferlist part_data;
    bool boundary;
    uint64_t chunk_size = s->cct->_conf->rgw_max_chunk_size;
    r = read_data(part.data, chunk_size, &boundary, &done);
    if (!boundary) {
      return -EINVAL;
    }

    parts[part.name] = part;
  } while (!done);

  return 0;
}

int RGWPostObj_ObjStore_S3::get_data(bufferlist& bl)
{
  bool boundary;
  bool done;

  uint64_t chunk_size = s->cct->_conf->rgw_max_chunk_size;
  int r = read_data(bl, chunk_size, &boundary, &done);
  if (r < 0)
    return r;

  if (boundary) {
    data_pending = false;

    if (!done) {  /* reached end of data, let's drain the rest of the params */
      r = complete_get_params();
      if (r < 0)
        return r;
    }
  }

  return bl.length();
}

void RGWPostObj_ObjStore_S3::send_response()
{
  if (ret == 0 && parts.count("success_action_redirect")) {
    string redirect;

    part_str("success_action_redirect", &redirect);

    string bucket;
    string key;
    string etag_str = "\"";

    etag_str.append(etag);
    etag_str.append("\"");

    string etag_url;

    url_encode(s->bucket_name_str, bucket);
    url_encode(s->object.name, key);
    url_encode(etag_str, etag_url);

    redirect.append("?bucket=");
    redirect.append(bucket);
    redirect.append("&key=");
    redirect.append(key);
    redirect.append("&etag=");
    redirect.append(etag_url);

    int r = check_utf8(redirect.c_str(), redirect.size());
    if (r < 0) {
      ret = r;
      goto done;
    }
    dump_redirect(s, redirect);
    ret = STATUS_REDIRECT;
  } else if (ret == 0 && parts.count("success_action_status")) {
    string status_string;
    uint32_t status_int;

    part_str("success_action_status", &status_string);

    int r = stringtoul(status_string, &status_int);
    if (r < 0) {
      ret = r;
      goto done;
    }

    switch (status_int) {
      case 200:
	break;
      case 201:
	ret = STATUS_CREATED;
	break;
      default:
	ret = STATUS_NO_CONTENT;
	break;
    }
  } else if (!ret) {
    ret = STATUS_NO_CONTENT;
  }

done:
  if (ret == STATUS_CREATED) {
    s->formatter->open_object_section("PostResponse");
    if (g_conf->rgw_dns_name.length())
      s->formatter->dump_format("Location", "%s/%s", s->info.script_uri.c_str(), s->object.name.c_str());
    s->formatter->dump_string("Bucket", s->bucket_name_str);
    s->formatter->dump_string("Key", s->object.name);
    s->formatter->close_section();
  }
  s->err.message = err_msg;
  set_req_state_err(s, ret);
  dump_errno(s);
  if (ret >= 0) {
    dump_content_length(s, s->formatter->get_len());
  }
  end_header(s, this);
  if (ret != STATUS_CREATED)
    return;

  rgw_flush_formatter_and_reset(s, s->formatter);
}

int RGWDeleteObj_ObjStore_S3::get_params()
{
  const char *if_unmod = s->info.env->get("HTTP_X_AMZ_DELETE_IF_UNMODIFIED_SINCE");

  if (s->system_request) {
    s->info.args.get_bool(RGW_SYS_PARAM_PREFIX "no-precondition-error", &no_precondition_error, false);
  }

  if (if_unmod) {
    string if_unmod_str(if_unmod);
    string if_unmod_decoded;
    url_decode(if_unmod_str, if_unmod_decoded);
    uint64_t epoch;
    if (utime_t::parse_date(if_unmod_decoded, &epoch, NULL) < 0) {
      ldout(s->cct, 10) << "failed to parse time: " << if_unmod_decoded << dendl;
      return -EINVAL;
    }
    unmod_since = epoch;
  }

  return 0;
}

void RGWDeleteObj_ObjStore_S3::send_response()
{
  int r = ret;
  if (r == -ENOENT)
    r = 0;
  if (!r)
    r = STATUS_NO_CONTENT;

  set_req_state_err(s, r);
  dump_errno(s);
  if (!version_id.empty()) {
    dump_string_header(s, "x-amz-version-id", version_id.c_str());
  }
  if (delete_marker) {
    dump_string_header(s, "x-amz-delete-marker", "true");
  }
  end_header(s, this);
}

int RGWCopyObj_ObjStore_S3::init_dest_policy()
{
  RGWAccessControlPolicy_S3 s3policy(s->cct);

  /* build a policy for the target object */
  int r = create_s3_policy(s, store, s3policy, s->owner);
  if (r < 0)
    return r;

  dest_policy = s3policy;

  return 0;
}

int RGWCopyObj_ObjStore_S3::get_params()
{
  if (s->info.env->get("HTTP_X_AMZ_COPY_SOURCE_RANGE")) {
    return -ERR_NOT_IMPLEMENTED;
  }

  if_mod = s->info.env->get("HTTP_X_AMZ_COPY_IF_MODIFIED_SINCE");
  if_unmod = s->info.env->get("HTTP_X_AMZ_COPY_IF_UNMODIFIED_SINCE");
  if_match = s->info.env->get("HTTP_X_AMZ_COPY_IF_MATCH");
  if_nomatch = s->info.env->get("HTTP_X_AMZ_COPY_IF_NONE_MATCH");

  src_bucket_name = s->src_bucket_name;
  src_object = s->src_object;
  dest_bucket_name = s->bucket.name;
  dest_object = s->object.name;

  if (s->system_request) {
    source_zone = s->info.args.get(RGW_SYS_PARAM_PREFIX "source-zone");
    s->info.args.get_bool(RGW_SYS_PARAM_PREFIX "copy-if-newer", &copy_if_newer, false);
    if (!source_zone.empty()) {
      client_id = s->info.args.get(RGW_SYS_PARAM_PREFIX "client-id");
      op_id = s->info.args.get(RGW_SYS_PARAM_PREFIX "op-id");

      if (client_id.empty() || op_id.empty()) {
        ldout(s->cct, 0) << RGW_SYS_PARAM_PREFIX "client-id or " RGW_SYS_PARAM_PREFIX "op-id were not provided, required for intra-zone_group copy" << dendl;
        return -EINVAL;
      }
    }
  }

  const char *md_directive = s->info.env->get("HTTP_X_AMZ_METADATA_DIRECTIVE");
  if (md_directive) {
    if (strcasecmp(md_directive, "COPY") == 0) {
      attrs_mod = RGWRados::ATTRSMOD_NONE;
    } else if (strcasecmp(md_directive, "REPLACE") == 0) {
      attrs_mod = RGWRados::ATTRSMOD_REPLACE;
    } else if (!source_zone.empty()) {
      attrs_mod = RGWRados::ATTRSMOD_NONE; // default for intra-zone_group copy
    } else {
      ldout(s->cct, 0) << "invalid metadata directive" << dendl;
      return -EINVAL;
    }
  }

  if (source_zone.empty() &&
      (dest_bucket_name.compare(src_bucket_name) == 0) &&
      (dest_object.compare(src_object.name) == 0) &&
      src_object.instance.empty() &&
      (attrs_mod != RGWRados::ATTRSMOD_REPLACE)) {
    /* can only copy object into itself if replacing attrs */
    ldout(s->cct, 0) << "can't copy object into itself if not replacing attrs" << dendl;
    return -ERR_INVALID_REQUEST;
  }
  return 0;
}

void RGWCopyObj_ObjStore_S3::send_partial_response(off_t ofs)
{
  if (!sent_header) {
    if (ret)
    set_req_state_err(s, ret);
    dump_errno(s);

    end_header(s, this, "application/xml");
    if (ret == 0) {
      s->formatter->open_object_section("CopyObjectResult");
    }
    sent_header = true;
  } else {
    /* Send progress field. Note that this diverge from the original S3
     * spec. We do this in order to keep connection alive.
     */
    s->formatter->dump_int("Progress", (uint64_t)ofs);
  }
  rgw_flush_formatter(s, s->formatter);
}

void RGWCopyObj_ObjStore_S3::send_response()
{
  if (!sent_header)
    send_partial_response(0);

  if (ret == 0) {
    dump_time(s, "LastModified", &mtime);
    if (!etag.empty()) {
      s->formatter->dump_string("ETag", etag);
    }
    s->formatter->close_section();
    rgw_flush_formatter_and_reset(s, s->formatter);
  }
}

void RGWGetACLs_ObjStore_S3::send_response()
{
  if (ret)
    set_req_state_err(s, ret);
  dump_errno(s);
  end_header(s, this, "application/xml");
  dump_start(s);
  rgw_flush_formatter(s, s->formatter);
  s->cio->write(acls.c_str(), acls.size());
}

int RGWPutACLs_ObjStore_S3::get_policy_from_state(RGWRados *store, struct req_state *s, stringstream& ss)
{
  RGWAccessControlPolicy_S3 s3policy(s->cct);

  // bucket-* canned acls do not apply to bucket
  if (s->object.empty()) {
    if (s->canned_acl.find("bucket") != string::npos)
      s->canned_acl.clear();
  }

  int r = create_s3_policy(s, store, s3policy, owner);
  if (r < 0)
    return r;

  s3policy.to_xml(ss);

  return 0;
}

void RGWPutACLs_ObjStore_S3::send_response()
{
  if (ret)
    set_req_state_err(s, ret);
  dump_errno(s);
  end_header(s, this, "application/xml");
  dump_start(s);
}

void RGWGetCORS_ObjStore_S3::send_response()
{
  if (ret) {
    if (ret == -ENOENT) 
      set_req_state_err(s, ERR_NOT_FOUND);
    else 
      set_req_state_err(s, ret);
  }
  dump_errno(s);
  end_header(s, NULL, "application/xml");
  dump_start(s);
  if (!ret) {
    string cors;
    RGWCORSConfiguration_S3 *s3cors = static_cast<RGWCORSConfiguration_S3 *>(&bucket_cors);
    stringstream ss;

    s3cors->to_xml(ss);
    cors = ss.str();
    s->cio->write(cors.c_str(), cors.size());
  }
}

int RGWPutCORS_ObjStore_S3::get_params()
{
  int r;
  char *data = NULL;
  int len = 0;
  size_t cl = 0;
  RGWCORSXMLParser_S3 parser(s->cct);
  RGWCORSConfiguration_S3 *cors_config;

  if (s->length)
    cl = atoll(s->length);
  if (cl) {
    data = (char *)malloc(cl + 1);
    if (!data) {
       r = -ENOMEM;
       goto done_err;
    }
    int read_len;
    r = s->cio->read(data, cl, &read_len);
    len = read_len;
    if (r < 0)
      goto done_err;
    data[len] = '\0';
  } else {
    len = 0;
  }

  if (!parser.init()) {
    r = -EINVAL;
    goto done_err;
  }

  if (!data || !parser.parse(data, len, 1)) {
    r = -EINVAL;
    goto done_err;
  }
  cors_config = static_cast<RGWCORSConfiguration_S3 *>(parser.find_first("CORSConfiguration"));
  if (!cors_config) {
    r = -EINVAL;
    goto done_err;
  }

  if (s->cct->_conf->subsys.should_gather(ceph_subsys_rgw, 15)) {
    ldout(s->cct, 15) << "CORSConfiguration";
    cors_config->to_xml(*_dout);
    *_dout << dendl;
  }

  cors_config->encode(cors_bl);

  free(data);
  return 0;
done_err:
  free(data);
  return r;
}

void RGWPutCORS_ObjStore_S3::send_response()
{
  if (ret)
    set_req_state_err(s, ret);
  dump_errno(s);
  end_header(s, NULL, "application/xml");
  dump_start(s);
}

void RGWDeleteCORS_ObjStore_S3::send_response()
{
  int r = ret;
  if (!r || r == -ENOENT)
    r = STATUS_NO_CONTENT;

  set_req_state_err(s, r);
  dump_errno(s);
  end_header(s, NULL);
}

void RGWOptionsCORS_ObjStore_S3::send_response()
{
  string hdrs, exp_hdrs;
  uint32_t max_age = CORS_MAX_AGE_INVALID;
  /*EACCES means, there is no CORS registered yet for the bucket
   *ENOENT means, there is no match of the Origin in the list of CORSRule
   */
  if (ret == -ENOENT)
    ret = -EACCES;
  if (ret < 0) {
    set_req_state_err(s, ret);
    dump_errno(s);
    end_header(s, NULL);
    return;
  }
  get_response_params(hdrs, exp_hdrs, &max_age);

  dump_errno(s);
  dump_access_control(s, origin, req_meth, hdrs.c_str(), exp_hdrs.c_str(), max_age); 
  end_header(s, NULL);
}

void RGWGetRequestPayment_ObjStore_S3::send_response()
{
  dump_errno(s);
  end_header(s, this, "application/xml");
  dump_start(s);

  s->formatter->open_object_section_in_ns("RequestPaymentConfiguration",
					  "http://s3.amazonaws.com/doc/2006-03-01/");
  const char *payer = requester_pays ? "Requester" :  "BucketOwner";
  s->formatter->dump_string("Payer", payer);
  s->formatter->close_section();
  rgw_flush_formatter_and_reset(s, s->formatter);
}

class RGWSetRequestPaymentParser : public RGWXMLParser
{
  XMLObj *alloc_obj(const char *el) {
    return new XMLObj;
  }

public:
  RGWSetRequestPaymentParser() {}
  ~RGWSetRequestPaymentParser() {}

  int get_request_payment_payer(bool *requester_pays) {
    XMLObj *config = find_first("RequestPaymentConfiguration");
    if (!config)
      return -EINVAL;

    *requester_pays = false;

    XMLObj *field = config->find_first("Payer");
    if (!field)
      return 0;

    string& s = field->get_data();

    if (stringcasecmp(s, "Requester") == 0) {
      *requester_pays = true;
    } else if (stringcasecmp(s, "BucketOwner") != 0) {
      return -EINVAL;
    }

    return 0;
  }
};

int RGWSetRequestPayment_ObjStore_S3::get_params()
{
#define GET_REQUEST_PAYMENT_BUF_MAX (128 * 1024)
  char *data;
  int len = 0;
  int r = rgw_rest_read_all_input(s, &data, &len, GET_REQUEST_PAYMENT_BUF_MAX);
  if (r < 0) {
    return r;
  }

  RGWSetRequestPaymentParser parser;

  if (!parser.init()) {
    ldout(s->cct, 0) << "ERROR: failed to initialize parser" << dendl;
    r = -EIO;
    goto done;
  }

  if (!parser.parse(data, len, 1)) {
    ldout(s->cct, 10) << "failed to parse data: " << data << dendl;
    r = -EINVAL;
    goto done;
  }

  r = parser.get_request_payment_payer(&requester_pays);

done:
  free(data);

  return r;
}

void RGWSetRequestPayment_ObjStore_S3::send_response()
{
  if (ret)
    set_req_state_err(s, ret);
  dump_errno(s);
  end_header(s);
}

int RGWInitMultipart_ObjStore_S3::get_params()
{
  RGWAccessControlPolicy_S3 s3policy(s->cct);
  ret = create_s3_policy(s, store, s3policy, s->owner);
  if (ret < 0)
    return ret;

  policy = s3policy;

  return 0;
}

void RGWInitMultipart_ObjStore_S3::send_response()
{
  if (ret)
    set_req_state_err(s, ret);
  dump_errno(s);
  end_header(s, this, "application/xml");
  if (ret == 0) { 
    dump_start(s);
    s->formatter->open_object_section_in_ns("InitiateMultipartUploadResult",
		  "http://s3.amazonaws.com/doc/2006-03-01/");
    s->formatter->dump_string("Bucket", s->bucket_name_str);
    s->formatter->dump_string("Key", s->object.name);
    s->formatter->dump_string("UploadId", upload_id);
    s->formatter->close_section();
    rgw_flush_formatter_and_reset(s, s->formatter);
  }
}

void RGWCompleteMultipart_ObjStore_S3::send_response()
{
  if (ret)
    set_req_state_err(s, ret);
  dump_errno(s);
  end_header(s, this, "application/xml");
  if (ret == 0) { 
    dump_start(s);
    s->formatter->open_object_section_in_ns("CompleteMultipartUploadResult",
			  "http://s3.amazonaws.com/doc/2006-03-01/");
    if (s->info.domain.length())
      s->formatter->dump_format("Location", "%s.%s", s->bucket_name_str.c_str(), s->info.domain.c_str());
    s->formatter->dump_string("Bucket", s->bucket_name_str);
    s->formatter->dump_string("Key", s->object.name);
    s->formatter->dump_string("ETag", etag);
    s->formatter->close_section();
    rgw_flush_formatter_and_reset(s, s->formatter);
  }
}

void RGWAbortMultipart_ObjStore_S3::send_response()
{
  int r = ret;
  if (!r)
    r = STATUS_NO_CONTENT;

  set_req_state_err(s, r);
  dump_errno(s);
  end_header(s, this);
}

void RGWListMultipart_ObjStore_S3::send_response()
{
  if (ret)
    set_req_state_err(s, ret);
  dump_errno(s);
  end_header(s, this, "application/xml");

  if (ret == 0) { 
    dump_start(s);
    s->formatter->open_object_section_in_ns("ListPartsResult",
		    "http://s3.amazonaws.com/doc/2006-03-01/");
    map<uint32_t, RGWUploadPartInfo>::iterator iter;
    map<uint32_t, RGWUploadPartInfo>::reverse_iterator test_iter;
    int cur_max = 0;

    iter = parts.begin();
    test_iter = parts.rbegin();
    if (test_iter != parts.rend()) {
      cur_max = test_iter->first;
    }
    s->formatter->dump_string("Bucket", s->bucket_name_str);
    s->formatter->dump_string("Key", s->object.name);
    s->formatter->dump_string("UploadId", upload_id);
    s->formatter->dump_string("StorageClass", "STANDARD");
    s->formatter->dump_int("PartNumberMarker", marker);
    s->formatter->dump_int("NextPartNumberMarker", cur_max);
    s->formatter->dump_int("MaxParts", max_parts);
    s->formatter->dump_string("IsTruncated", (truncated ? "true" : "false"));

    ACLOwner& owner = policy.get_owner();
    dump_owner(s, owner.get_id(), owner.get_display_name());

    for (; iter != parts.end(); ++iter) {
      RGWUploadPartInfo& info = iter->second;

      time_t sec = info.modified.sec();
      struct tm tmp;
      gmtime_r(&sec, &tmp);
      char buf[TIME_BUF_SIZE];

      s->formatter->open_object_section("Part");

      if (strftime(buf, sizeof(buf), "%Y-%m-%dT%T.000Z", &tmp) > 0) {
        s->formatter->dump_string("LastModified", buf);
      }

      s->formatter->dump_unsigned("PartNumber", info.num);
      s->formatter->dump_string("ETag", info.etag);
      s->formatter->dump_unsigned("Size", info.size);
      s->formatter->close_section();
    }
    s->formatter->close_section();
    rgw_flush_formatter_and_reset(s, s->formatter);
  }
}

void RGWListBucketMultiparts_ObjStore_S3::send_response()
{
  if (ret < 0)
    set_req_state_err(s, ret);
  dump_errno(s);

  end_header(s, this, "application/xml");
  dump_start(s);
  if (ret < 0)
    return;

  s->formatter->open_object_section("ListMultipartUploadsResult");
  s->formatter->dump_string("Bucket", s->bucket_name_str);
  if (!prefix.empty())
    s->formatter->dump_string("ListMultipartUploadsResult.Prefix", prefix);
  string& key_marker = marker.get_key();
  if (!key_marker.empty())
    s->formatter->dump_string("KeyMarker", key_marker);
  string& upload_id_marker = marker.get_upload_id();
  if (!upload_id_marker.empty())
    s->formatter->dump_string("UploadIdMarker", upload_id_marker);
  string next_key = next_marker.mp.get_key();
  if (!next_key.empty())
    s->formatter->dump_string("NextKeyMarker", next_key);
  string next_upload_id = next_marker.mp.get_upload_id();
  if (!next_upload_id.empty())
    s->formatter->dump_string("NextUploadIdMarker", next_upload_id);
  s->formatter->dump_int("MaxUploads", max_uploads);
  if (!delimiter.empty())
    s->formatter->dump_string("Delimiter", delimiter);
  s->formatter->dump_string("IsTruncated", (is_truncated ? "true" : "false"));

  if (ret >= 0) {
    vector<RGWMultipartUploadEntry>::iterator iter;
    for (iter = uploads.begin(); iter != uploads.end(); ++iter) {
      RGWMPObj& mp = iter->mp;
      s->formatter->open_array_section("Upload");
      s->formatter->dump_string("Key", mp.get_key());
      s->formatter->dump_string("UploadId", mp.get_upload_id());
      dump_owner(s, s->user.user_id, s->user.display_name, "Initiator");
      dump_owner(s, s->user.user_id, s->user.display_name);
      s->formatter->dump_string("StorageClass", "STANDARD");
      time_t mtime = iter->obj.mtime.sec();
      dump_time(s, "Initiated", &mtime);
      s->formatter->close_section();
    }
    if (!common_prefixes.empty()) {
      s->formatter->open_array_section("CommonPrefixes");
      map<string, bool>::iterator pref_iter;
      for (pref_iter = common_prefixes.begin(); pref_iter != common_prefixes.end(); ++pref_iter) {
        s->formatter->dump_string("CommonPrefixes.Prefix", pref_iter->first);
      }
      s->formatter->close_section();
    }
  }
  s->formatter->close_section();
  rgw_flush_formatter_and_reset(s, s->formatter);
}

void RGWDeleteMultiObj_ObjStore_S3::send_status()
{
  if (!status_dumped) {
    if (ret < 0)
      set_req_state_err(s, ret);
    dump_errno(s);
    status_dumped = true;
  }
}

void RGWDeleteMultiObj_ObjStore_S3::begin_response()
{

  if (!status_dumped) {
    send_status();
  }

  dump_start(s);
  end_header(s, this, "application/xml");
  s->formatter->open_object_section_in_ns("DeleteResult",
                                            "http://s3.amazonaws.com/doc/2006-03-01/");

  rgw_flush_formatter(s, s->formatter);
}

void RGWDeleteMultiObj_ObjStore_S3::send_partial_response(rgw_obj_key& key, bool delete_marker,
                                                          const string& marker_version_id, int ret)
{
  if (!key.empty()) {
    if (ret == 0 && !quiet) {
      s->formatter->open_object_section("Deleted");
      s->formatter->dump_string("Key", key.name);
      if (!key.instance.empty()) {
        s->formatter->dump_string("VersionId", key.instance);
      }
      if (delete_marker) {
        s->formatter->dump_bool("DeleteMarker", true);
        s->formatter->dump_string("DeleteMarkerVersionId", marker_version_id);
      }
      s->formatter->close_section();
    } else if (ret < 0) {
      struct rgw_http_errors r;
      int err_no;

      s->formatter->open_object_section("Error");

      err_no = -ret;
      rgw_get_errno_s3(&r, err_no);

      s->formatter->dump_string("Key", key.name);
      s->formatter->dump_string("VersionId", key.instance);
      s->formatter->dump_int("Code", r.http_ret);
      s->formatter->dump_string("Message", r.s3_code);
      s->formatter->close_section();
    }

    rgw_flush_formatter(s, s->formatter);
  }
}

void RGWDeleteMultiObj_ObjStore_S3::end_response()
{

  s->formatter->close_section();
  rgw_flush_formatter_and_reset(s, s->formatter);
}

RGWOp *RGWHandler_ObjStore_Service_S3::op_get()
{
  return new RGWListBuckets_ObjStore_S3;
}

RGWOp *RGWHandler_ObjStore_Service_S3::op_head()
{
  return new RGWListBuckets_ObjStore_S3;
}

RGWOp *RGWHandler_ObjStore_Bucket_S3::get_obj_op(bool get_data)
{
  if (get_data)
    return new RGWListBucket_ObjStore_S3;
  else
    return new RGWStatBucket_ObjStore_S3;
}

RGWOp *RGWHandler_ObjStore_Bucket_S3::op_get()
{
  if (s->info.args.sub_resource_exists("logging"))
    return new RGWGetBucketLogging_ObjStore_S3;

  if (s->info.args.sub_resource_exists("location"))
    return new RGWGetBucketLocation_ObjStore_S3;

  if (s->info.args.sub_resource_exists("versioning"))
    return new RGWGetBucketVersioning_ObjStore_S3;

  if (is_acl_op()) {
    return new RGWGetACLs_ObjStore_S3;
  } else if (is_cors_op()) {
    return new RGWGetCORS_ObjStore_S3;
  } else if (is_request_payment_op()) {
    return new RGWGetRequestPayment_ObjStore_S3;
  } else if (s->info.args.exists("uploads")) {
    return new RGWListBucketMultiparts_ObjStore_S3;
  }
  return get_obj_op(true);
}

RGWOp *RGWHandler_ObjStore_Bucket_S3::op_head()
{
  if (is_acl_op()) {
    return new RGWGetACLs_ObjStore_S3;
  } else if (s->info.args.exists("uploads")) {
    return new RGWListBucketMultiparts_ObjStore_S3;
  }
  return get_obj_op(false);
}

RGWOp *RGWHandler_ObjStore_Bucket_S3::op_put()
{
  if (s->info.args.sub_resource_exists("logging"))
    return NULL;
  if (s->info.args.sub_resource_exists("versioning"))
    return new RGWSetBucketVersioning_ObjStore_S3;
  if (is_acl_op()) {
    return new RGWPutACLs_ObjStore_S3;
  } else if (is_cors_op()) {
    return new RGWPutCORS_ObjStore_S3;
  } else if (is_request_payment_op()) {
    return new RGWSetRequestPayment_ObjStore_S3;
  }
  return new RGWCreateBucket_ObjStore_S3;
}

RGWOp *RGWHandler_ObjStore_Bucket_S3::op_delete()
{
  if (is_cors_op()) {
    return new RGWDeleteCORS_ObjStore_S3;
  }
  return new RGWDeleteBucket_ObjStore_S3;
}

RGWOp *RGWHandler_ObjStore_Bucket_S3::op_post()
{
  if ( s->info.request_params == "delete" ) {
    return new RGWDeleteMultiObj_ObjStore_S3;
  }

  return new RGWPostObj_ObjStore_S3;
}

RGWOp *RGWHandler_ObjStore_Bucket_S3::op_options()
{
  return new RGWOptionsCORS_ObjStore_S3;
}

RGWOp *RGWHandler_ObjStore_Obj_S3::get_obj_op(bool get_data)
{
  if (is_acl_op()) {
    return new RGWGetACLs_ObjStore_S3;
  }
  RGWGetObj_ObjStore_S3 *get_obj_op = new RGWGetObj_ObjStore_S3;
  get_obj_op->set_get_data(get_data);
  return get_obj_op;
}

RGWOp *RGWHandler_ObjStore_Obj_S3::op_get()
{
  if (is_acl_op()) {
    return new RGWGetACLs_ObjStore_S3;
  } else if (s->info.args.exists("uploadId")) {
    return new RGWListMultipart_ObjStore_S3;
  }
  return get_obj_op(true);
}

RGWOp *RGWHandler_ObjStore_Obj_S3::op_head()
{
  if (is_acl_op()) {
    return new RGWGetACLs_ObjStore_S3;
  } else if (s->info.args.exists("uploadId")) {
    return new RGWListMultipart_ObjStore_S3;
  }
  return get_obj_op(false);
}

RGWOp *RGWHandler_ObjStore_Obj_S3::op_put()
{
  if (is_acl_op()) {
    return new RGWPutACLs_ObjStore_S3;
  }
  if (!s->copy_source)
    return new RGWPutObj_ObjStore_S3;
  else
    return new RGWCopyObj_ObjStore_S3;
}

RGWOp *RGWHandler_ObjStore_Obj_S3::op_delete()
{
  string upload_id = s->info.args.get("uploadId");

  if (upload_id.empty())
    return new RGWDeleteObj_ObjStore_S3;
  else
    return new RGWAbortMultipart_ObjStore_S3;
}

RGWOp *RGWHandler_ObjStore_Obj_S3::op_post()
{
  if (s->info.args.exists("uploadId"))
    return new RGWCompleteMultipart_ObjStore_S3;

  if (s->info.args.exists("uploads"))
    return new RGWInitMultipart_ObjStore_S3;

  return NULL;
}

RGWOp *RGWHandler_ObjStore_Obj_S3::op_options()
{
  return new RGWOptionsCORS_ObjStore_S3;
}

int RGWHandler_ObjStore_S3::init_from_header(struct req_state *s, int default_formatter, bool configurable_format)
{
  string req;
  string first;

  const char *req_name = s->relative_uri.c_str();
  const char *p;

  if (*req_name == '?') {
    p = req_name;
  } else {
    p = s->info.request_params.c_str();
  }

  s->info.args.set(p);
  s->info.args.parse();

  /* must be called after the args parsing */
  int ret = allocate_formatter(s, default_formatter, configurable_format);
  if (ret < 0)
    return ret;

  if (*req_name != '/')
    return 0;

  req_name++;

  if (!*req_name)
    return 0;

  req = req_name;
  int pos = req.find('/');
  if (pos >= 0) {
    first = req.substr(0, pos);
  } else {
    first = req;
  }

  if (s->bucket_name_str.empty()) {
    s->bucket_name_str = first;

    if (pos >= 0) {
      string encoded_obj_str = req.substr(pos+1);
      s->object = rgw_obj_key(encoded_obj_str, s->info.args.get("versionId"));
    }
  } else {
    s->object = rgw_obj_key(req_name, s->info.args.get("versionId"));
  }
  return 0;
}

static bool looks_like_ip_address(const char *bucket)
{
  int num_periods = 0;
  bool expect_period = false;
  for (const char *b = bucket; *b; ++b) {
    if (*b == '.') {
      if (!expect_period)
	return false;
      ++num_periods;
      if (num_periods > 3)
	return false;
      expect_period = false;
    }
    else if (isdigit(*b)) {
      expect_period = true;
    }
    else {
      return false;
    }
  }
  return (num_periods == 3);
}

int RGWHandler_ObjStore_S3::validate_bucket_name(const string& bucket, bool relaxed_names)
{
  int ret = RGWHandler_ObjStore::validate_bucket_name(bucket);
  if (ret < 0)
    return ret;

  if (bucket.size() == 0)
    return 0;

  // bucket names must start with a number, letter, or underscore
  if (!(isalpha(bucket[0]) || isdigit(bucket[0]))) {
    if (!relaxed_names)
      return -ERR_INVALID_BUCKET_NAME;
    else if (!(bucket[0] == '_' || bucket[0] == '.' || bucket[0] == '-'))
      return -ERR_INVALID_BUCKET_NAME;
  } 

  for (const char *s = bucket.c_str(); *s; ++s) {
    char c = *s;
    if (isdigit(c) || (c == '.'))
      continue;
    if (isalpha(c))
      continue;
    if ((c == '-') || (c == '_'))
      continue;
    // Invalid character
    return -ERR_INVALID_BUCKET_NAME;
  }

  if (looks_like_ip_address(bucket.c_str()))
    return -ERR_INVALID_BUCKET_NAME;

  return 0;
}

int RGWHandler_ObjStore_S3::init(RGWRados *store, struct req_state *s, RGWClientIO *cio)
{
  dout(10) << "s->object=" << (!s->object.empty() ? s->object : rgw_obj_key("<NULL>")) << " s->bucket=" << (!s->bucket_name_str.empty() ? s->bucket_name_str : "<NULL>") << dendl;

  bool relaxed_names = s->cct->_conf->rgw_relaxed_s3_bucket_names;
  int ret = validate_bucket_name(s->bucket_name_str, relaxed_names);
  if (ret)
    return ret;
  ret = validate_object_name(s->object.name);
  if (ret)
    return ret;

  const char *cacl = s->info.env->get("HTTP_X_AMZ_ACL");
  if (cacl)
    s->canned_acl = cacl;

  s->has_acl_header = s->info.env->exists_prefix("HTTP_X_AMZ_GRANT");

  s->copy_source = s->info.env->get("HTTP_X_AMZ_COPY_SOURCE");
  if (s->copy_source) {
    ret = RGWCopyObj::parse_copy_location(s->copy_source, s->src_bucket_name, s->src_object);
    if (!ret) {
      ldout(s->cct, 0) << "failed to parse copy location" << dendl;
      return -EINVAL;
    }
  }

  s->dialect = "s3";

  return RGWHandler_ObjStore::init(store, s, cio);
}


/*
 * Try to validate S3 auth against keystone s3token interface
 */
int RGW_Auth_S3_Keystone_ValidateToken::validate_s3token(const string& auth_id, const string& auth_token, const string& auth_sign) {
  /* prepare keystone url */
  string keystone_url = cct->_conf->rgw_keystone_url;
  if (keystone_url[keystone_url.size() - 1] != '/')
    keystone_url.append("/");
  keystone_url.append("v2.0/s3tokens");

  /* set required headers for keystone request */
  append_header("X-Auth-Token", cct->_conf->rgw_keystone_admin_token);
  append_header("Content-Type", "application/json");

  /* encode token */
  bufferlist token_buff;
  bufferlist token_encoded;
  token_buff.append(auth_token);
  token_buff.encode_base64(token_encoded);
  token_encoded.append((char)0);

  /* create json credentials request body */
  JSONFormatter credentials(false);
  credentials.open_object_section("");
  credentials.open_object_section("credentials");
  credentials.dump_string("access", auth_id);
  credentials.dump_string("token", token_encoded.c_str());
  credentials.dump_string("signature", auth_sign);
  credentials.close_section();
  credentials.close_section();

  std::stringstream os;
  credentials.flush(os);
  set_tx_buffer(os.str());

  /* send request */
  int ret = process("POST", keystone_url.c_str());
  if (ret < 0) {
    dout(2) << "s3 keystone: token validation ERROR: " << rx_buffer.c_str() << dendl;
    return -EPERM;
  }

  /* now parse response */
  if (response.parse(cct, rx_buffer) < 0) {
    dout(2) << "s3 keystone: token parsing failed" << dendl;
    return -EPERM;
  }

  /* check if we have a valid role */
  bool found = false;
  list<string>::iterator iter;
  for (iter = roles_list.begin(); iter != roles_list.end(); ++iter) {
    if ((found=response.user.has_role(*iter))==true)
      break;
  }

  if (!found) {
    ldout(cct, 5) << "s3 keystone: user does not hold a matching role; required roles: " << cct->_conf->rgw_keystone_accepted_roles << dendl;
    return -EPERM;
  }

  /* everything seems fine, continue with this user */
  ldout(cct, 5) << "s3 keystone: validated token: " << response.token.tenant.name << ":" << response.user.name << " expires: " << response.token.expires << dendl;
  return 0;
}

static void init_anon_user(struct req_state *s)
{
  rgw_get_anon_user(s->user);
  s->perm_mask = RGW_PERM_FULL_CONTROL;
}

/*
 * verify that a signed request comes from the keyholder
 * by checking the signature against our locally-computed version
 */
int RGW_Auth_S3::authorize(RGWRados *store, struct req_state *s)
{
  bool qsr = false;
  string auth_id;
  string auth_sign;

  time_t now;
  time(&now);

  /* neither keystone and rados enabled; warn and exit! */
  if (!store->ctx()->_conf->rgw_s3_auth_use_rados
      && !store->ctx()->_conf->rgw_s3_auth_use_keystone) {
    dout(0) << "WARNING: no authorization backend enabled! Users will never authenticate." << dendl;
    return -EPERM;
  }

  if (s->op == OP_OPTIONS) {
    init_anon_user(s);
    return 0;
  }

  if (!s->http_auth || !(*s->http_auth)) {
    auth_id = s->info.args.get("AWSAccessKeyId");
    if (auth_id.size()) {
      auth_sign = s->info.args.get("Signature");

      string date = s->info.args.get("Expires");
      time_t exp = atoll(date.c_str());
      if (now >= exp)
        return -EPERM;

      qsr = true;
    } else {
      /* anonymous access */
      init_anon_user(s);
      return 0;
    }
  } else {
    if (strncmp(s->http_auth, "AWS ", 4))
      return -EINVAL;
    string auth_str(s->http_auth + 4);
    int pos = auth_str.rfind(':');
    if (pos < 0)
      return -EINVAL;

    auth_id = auth_str.substr(0, pos);
    auth_sign = auth_str.substr(pos + 1);
  }

  /* try keystone auth first */
  int keystone_result = -EINVAL;
  if (store->ctx()->_conf->rgw_s3_auth_use_keystone
      && !store->ctx()->_conf->rgw_keystone_url.empty()) {
    dout(20) << "s3 keystone: trying keystone auth" << dendl;

    RGW_Auth_S3_Keystone_ValidateToken keystone_validator(store->ctx());
    string token;

    if (!rgw_create_s3_canonical_header(s->info, &s->header_time, token, qsr)) {
        dout(10) << "failed to create auth header\n" << token << dendl;
    } else {
      keystone_result = keystone_validator.validate_s3token(auth_id, token, auth_sign);
      if (keystone_result == 0) {
	// Check for time skew first
	time_t req_sec = s->header_time.sec();

	if ((req_sec < now - RGW_AUTH_GRACE_MINS * 60 ||
	     req_sec > now + RGW_AUTH_GRACE_MINS * 60) && !qsr) {
	  dout(10) << "req_sec=" << req_sec << " now=" << now << "; now - RGW_AUTH_GRACE_MINS=" << now - RGW_AUTH_GRACE_MINS * 60 << "; now + RGW_AUTH_GRACE_MINS=" << now + RGW_AUTH_GRACE_MINS * 60 << dendl;
	  dout(0) << "NOTICE: request time skew too big now=" << utime_t(now, 0) << " req_time=" << s->header_time << dendl;
	  return -ERR_REQUEST_TIME_SKEWED;
	}


	s->user.user_id = keystone_validator.response.token.tenant.id;
        s->user.display_name = keystone_validator.response.token.tenant.name; // wow.

        /* try to store user if it not already exists */
        if (rgw_get_user_info_by_uid(store, keystone_validator.response.token.tenant.id, s->user) < 0) {
          int ret = rgw_store_user_info(store, s->user, NULL, NULL, 0, true);
          if (ret < 0)
            dout(10) << "NOTICE: failed to store new user's info: ret=" << ret << dendl;
        }

        s->perm_mask = RGW_PERM_FULL_CONTROL;
      }
    }
  }

  /* keystone failed (or not enabled); check if we want to use rados backend */
  if (!store->ctx()->_conf->rgw_s3_auth_use_rados
      && keystone_result < 0)
    return keystone_result;

  /* now try rados backend, but only if keystone did not succeed */
  if (keystone_result < 0) {
    /* get the user info */
    if (rgw_get_user_info_by_access_key(store, auth_id, s->user) < 0) {
      dout(5) << "error reading user info, uid=" << auth_id << " can't authenticate" << dendl;
      return -ERR_INVALID_ACCESS_KEY;
    }

    /* now verify signature */

    string auth_hdr;
    if (!rgw_create_s3_canonical_header(s->info, &s->header_time, auth_hdr, qsr)) {
      dout(10) << "failed to create auth header\n" << auth_hdr << dendl;
      return -EPERM;
    }
    dout(10) << "auth_hdr:\n" << auth_hdr << dendl;

    time_t req_sec = s->header_time.sec();
    if ((req_sec < now - RGW_AUTH_GRACE_MINS * 60 ||
        req_sec > now + RGW_AUTH_GRACE_MINS * 60) && !qsr) {
      dout(10) << "req_sec=" << req_sec << " now=" << now << "; now - RGW_AUTH_GRACE_MINS=" << now - RGW_AUTH_GRACE_MINS * 60 << "; now + RGW_AUTH_GRACE_MINS=" << now + RGW_AUTH_GRACE_MINS * 60 << dendl;
      dout(0) << "NOTICE: request time skew too big now=" << utime_t(now, 0) << " req_time=" << s->header_time << dendl;
      return -ERR_REQUEST_TIME_SKEWED;
    }

    map<string, RGWAccessKey>::iterator iter = s->user.access_keys.find(auth_id);
    if (iter == s->user.access_keys.end()) {
      dout(0) << "ERROR: access key not encoded in user info" << dendl;
      return -EPERM;
    }
    RGWAccessKey& k = iter->second;

    if (!k.subuser.empty()) {
      map<string, RGWSubUser>::iterator uiter = s->user.subusers.find(k.subuser);
      if (uiter == s->user.subusers.end()) {
        dout(0) << "NOTICE: could not find subuser: " << k.subuser << dendl;
        return -EPERM;
      }
      RGWSubUser& subuser = uiter->second;
      s->perm_mask = subuser.perm_mask;
    } else
      s->perm_mask = RGW_PERM_FULL_CONTROL;

    string digest;
    int ret = rgw_get_s3_header_digest(auth_hdr, k.key, digest);
    if (ret < 0) {
      return -EPERM;
    }

    dout(15) << "calculated digest=" << digest << dendl;
    dout(15) << "auth_sign=" << auth_sign << dendl;
    dout(15) << "compare=" << auth_sign.compare(digest) << dendl;

    if (auth_sign != digest) {
      return -ERR_SIGNATURE_NO_MATCH;
    }

    if (s->user.system) {
      s->system_request = true;
      dout(20) << "system request" << dendl;
      s->info.args.set_system();
      string effective_uid = s->info.args.get(RGW_SYS_PARAM_PREFIX "uid");
      RGWUserInfo effective_user;
      if (!effective_uid.empty()) {
        ret = rgw_get_user_info_by_uid(store, effective_uid, effective_user);
        if (ret < 0) {
          ldout(s->cct, 0) << "User lookup failed!" << dendl;
          return -ENOENT;
        }
        s->user = effective_user;
      }
    }

  } /* if keystone_result < 0 */

  // populate the owner info
  s->owner.set_id(s->user.user_id);
  s->owner.set_name(s->user.display_name);


  return  0;
}

int RGWHandler_Auth_S3::init(RGWRados *store, struct req_state *state, RGWClientIO *cio)
{
  int ret = RGWHandler_ObjStore_S3::init_from_header(state, RGW_FORMAT_JSON, true);
  if (ret < 0)
    return ret;

  return RGWHandler_ObjStore::init(store, state, cio);
}

RGWHandler *RGWRESTMgr_S3::get_handler(struct req_state *s)
{
  int ret = RGWHandler_ObjStore_S3::init_from_header(s, RGW_FORMAT_XML, true);
  if (ret < 0)
    return NULL;

  if (s->bucket_name_str.empty())
    return new RGWHandler_ObjStore_Service_S3;

  if (s->object.empty())
    return new RGWHandler_ObjStore_Bucket_S3;

  return new RGWHandler_ObjStore_Obj_S3;
}<|MERGE_RESOLUTION|>--- conflicted
+++ resolved
@@ -430,23 +430,13 @@
   end_header(s, this);
   dump_start(s);
 
-<<<<<<< HEAD
-  string location_constraint(s->bucket_info.zonegroup);
-  if (s->zonegroup_name  == "default")
-    location_constraint.clear();
-=======
-  string region = s->bucket_info.region;
   string api_name;
 
-  map<string, RGWRegion>::iterator iter = store->region_map.regions.find(region);
-  if (iter != store->region_map.regions.end()) {
-    api_name = iter->second.api_name;
-  } else  {
-    if (region != "default") {
-      api_name = region;
-    }
-  }
->>>>>>> 18c5e18f
+  RGWZoneGroup zonegroup;
+  int ret = store->get_zonegroup(s->bucket_info.zonegroup, zonegroup);
+  if (!ret) {
+    api_name = zonegroup.api_name;
+  } 
 
   s->formatter->dump_format_ns("LocationConstraint",
 			       "http://doc.s3.amazonaws.com/doc/2006-03-01/",
