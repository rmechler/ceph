if ENABLE_CLIENT

# inject rgw stuff in the decoder testcase
DENCODER_SOURCES += \
	rgw/rgw_dencoder.cc \
	rgw/rgw_acl.cc \
	rgw/rgw_basic_types.cc \
	rgw/rgw_common.cc \
	rgw/rgw_env.cc \
	rgw/rgw_json_enc.cc

DENCODER_DEPS += -lcurl -lexpat \
	libcls_version_client.a \
	libcls_log_client.a \
	libcls_refcount_client.la \
	libcls_user_client.a \
	libcls_timeindex_client.a \
	libcls_statelog_client.a

if WITH_RADOS
if WITH_RADOSGW

librgw_la_SOURCES =  \
	rgw/librgw.cc \
	rgw/rgw_acl.cc \
	rgw/rgw_acl_s3.cc \
	rgw/rgw_acl_swift.cc \
	rgw/rgw_client_io.cc \
	rgw/rgw_coroutine.cc \
	rgw/rgw_cr_rados.cc \
	rgw/rgw_fcgi.cc \
	rgw/rgw_xml.cc \
	rgw/rgw_usage.cc \
	rgw/rgw_json_enc.cc \
	rgw/rgw_xml_enc.cc \
	rgw/rgw_user.cc \
	rgw/rgw_bucket.cc\
	rgw/rgw_tools.cc \
	rgw/rgw_rados.cc \
	rgw/rgw_http_client.cc \
	rgw/rgw_rest_client.cc \
	rgw/rgw_rest_conn.cc \
	rgw/rgw_op.cc \
	rgw/rgw_basic_types.cc \
	rgw/rgw_common.cc \
	rgw/rgw_cache.cc \
	rgw/rgw_formats.cc \
	rgw/rgw_log.cc \
	rgw/rgw_multi.cc \
	rgw/rgw_policy_s3.cc \
	rgw/rgw_gc.cc \
	rgw/rgw_multi_del.cc \
	rgw/rgw_env.cc \
	rgw/rgw_cors.cc \
	rgw/rgw_cors_s3.cc \
	rgw/rgw_auth_s3.cc \
	rgw/rgw_metadata.cc \
	rgw/rgw_replica_log.cc \
	rgw/rgw_keystone.cc \
	rgw/rgw_quota.cc \
	rgw/rgw_dencoder.cc \
<<<<<<< HEAD
	rgw/rgw_period_history.cc \
	rgw/rgw_period_puller.cc \
	rgw/rgw_period_pusher.cc \
	rgw/rgw_realm_reloader.cc \
	rgw/rgw_realm_watcher.cc \
	rgw/rgw_object_expirer_core.cc \
	rgw/rgw_sync.cc \
	rgw/rgw_data_sync.cc
=======
	rgw/rgw_object_expirer_core.cc \
	rgw/rgw_website.cc
>>>>>>> 7731ae92
librgw_la_CXXFLAGS = -Woverloaded-virtual ${AM_CXXFLAGS}
noinst_LTLIBRARIES += librgw.la

LIBRGW_DEPS += \
	$(LIBRADOS) \
	libcls_rgw_client.la \
	libcls_log_client.a \
	libcls_statelog_client.a \
	libcls_timeindex_client.a \
	libcls_user_client.a \
	libcls_replica_log_client.a \
	libcls_lock_client.la \
	libcls_refcount_client.la \
	libcls_version_client.a \
	-lcurl \
	-lexpat \
	-lm \
	-lfcgi \
	-ldl

CIVETWEB_INCLUDE = --include $(srcdir)/civetweb/include/civetweb_conf.h

libcivetweb_la_SOURCES =  \
	rgw/rgw_civetweb.cc \
	rgw/rgw_civetweb_log.cc \
	civetweb/src/civetweb.c

libcivetweb_la_CXXFLAGS = ${CIVETWEB_INCLUDE} -Woverloaded-virtual ${AM_CXXFLAGS}
libcivetweb_la_CFLAGS = -I$(srcdir)/civetweb/include ${CIVETWEB_INCLUDE}

noinst_LTLIBRARIES += libcivetweb.la

radosgw_SOURCES = \
	rgw/rgw_resolve.cc \
	rgw/rgw_rest.cc \
	rgw/rgw_rest_swift.cc \
	rgw/rgw_rest_s3.cc \
	rgw/rgw_rest_usage.cc \
	rgw/rgw_rest_user.cc \
	rgw/rgw_rest_bucket.cc \
	rgw/rgw_rest_metadata.cc \
	rgw/rgw_replica_log.cc \
	rgw/rgw_rest_log.cc \
	rgw/rgw_rest_opstate.cc \
	rgw/rgw_rest_replica_log.cc \
	rgw/rgw_rest_config.cc \
	rgw/rgw_rest_realm.cc \
	rgw/rgw_http_client.cc \
	rgw/rgw_swift.cc \
	rgw/rgw_swift_auth.cc \
	rgw/rgw_loadgen.cc \
	rgw/rgw_main.cc
radosgw_CFLAGS = -I$(srcdir)/civetweb/include
radosgw_LDADD = $(LIBRGW) $(LIBCIVETWEB) $(LIBRGW_DEPS) $(RESOLV_LIBS) $(CEPH_GLOBAL)
bin_PROGRAMS += radosgw

radosgw_admin_SOURCES = rgw/rgw_admin.cc rgw/rgw_orphan.cc
radosgw_admin_LDADD = $(LIBRGW) $(LIBRGW_DEPS) $(CEPH_GLOBAL)
bin_PROGRAMS += radosgw-admin

radosgw_object_expirer_SOURCES = rgw/rgw_object_expirer.cc
radosgw_object_expirer_LDADD = $(LIBRGW) $(LIBRGW_DEPS) $(CEPH_GLOBAL)
bin_PROGRAMS += radosgw-object-expirer

ceph_rgw_multiparser_SOURCES = rgw/rgw_multiparser.cc
ceph_rgw_multiparser_LDADD = $(LIBRGW) $(LIBRGW_DEPS) $(CEPH_GLOBAL)
bin_DEBUGPROGRAMS += ceph_rgw_multiparser

ceph_rgw_jsonparser_SOURCES = \
	rgw/rgw_jsonparser.cc \
	rgw/rgw_common.cc \
	rgw/rgw_env.cc \
	rgw/rgw_json_enc.cc
ceph_rgw_jsonparser_LDADD = $(LIBRGW) $(LIBRGW_DEPS) $(CEPH_GLOBAL)
bin_DEBUGPROGRAMS += ceph_rgw_jsonparser

noinst_HEADERS += \
	rgw/rgw_acl.h \
	rgw/rgw_acl_s3.h \
	rgw/rgw_acl_swift.h \
	rgw/rgw_client_io.h \
	rgw/rgw_coroutine.h \
	rgw/rgw_cr_rados.h \
	rgw/rgw_cr_rest.h \
	rgw/rgw_fcgi.h \
	rgw/rgw_xml.h \
	rgw/rgw_basic_types.h \
	rgw/rgw_cache.h \
	rgw/rgw_common.h \
	rgw/rgw_cors.h \
	rgw/rgw_cors_s3.h \
	rgw/rgw_cors_swift.h \
	rgw/rgw_string.h \
	rgw/rgw_formats.h \
	rgw/rgw_http_errors.h \
	rgw/rgw_log.h \
	rgw/rgw_loadgen.h \
	rgw/rgw_multi.h \
	rgw/rgw_policy_s3.h \
	rgw/rgw_gc.h \
	rgw/rgw_metadata.h \
	rgw/rgw_meta_sync_status.h \
	rgw/rgw_multi_del.h \
	rgw/rgw_object_expirer_core.h \
	rgw/rgw_op.h \
	rgw/rgw_orphan.h \
	rgw/rgw_http_client.h \
	rgw/rgw_swift.h \
	rgw/rgw_swift_auth.h \
	rgw/rgw_quota.h \
	rgw/rgw_rados.h \
	rgw/rgw_replica_log.h \
	rgw/rgw_resolve.h \
	rgw/rgw_rest.h \
	rgw/rgw_rest_swift.h \
	rgw/rgw_rest_s3.h \
	rgw/rgw_auth_s3.h \
	rgw/rgw_rest_admin.h \
	rgw/rgw_rest_usage.h \
	rgw/rgw_rest_user.h \
	rgw/rgw_rest_bucket.h \
	rgw/rgw_rest_client.h \
	rgw/rgw_rest_conn.h \
	rgw/rgw_tools.h \
	rgw/rgw_rest_metadata.h \
	rgw/rgw_rest_log.h \
	rgw/rgw_rest_opstate.h \
	rgw/rgw_rest_replica_log.h \
	rgw/rgw_rest_config.h \
	rgw/rgw_rest_realm.h \
	rgw/rgw_sync.h \
	rgw/rgw_data_sync.h \
	rgw/rgw_usage.h \
	rgw/rgw_user.h \
	rgw/rgw_bucket.h \
	rgw/rgw_keystone.h \
	rgw/rgw_period_history.h \
	rgw/rgw_period_pusher.h \
	rgw/rgw_period_puller.h \
	rgw/rgw_realm_reloader.h \
	rgw/rgw_realm_watcher.h \
	rgw/rgw_civetweb.h \
	rgw/rgw_boost_asio_coroutine.h \
	rgw/rgw_boost_asio_yield.h \
	rgw/rgw_civetweb_log.h \
	rgw/rgw_website.h \
	rgw/rgw_rest_s3website.h \
	civetweb/civetweb.h \
	civetweb/include/civetweb.h \
	civetweb/include/civetweb_conf.h \
	civetweb/src/md5.h

endif # WITH_RADOSGW
endif # WITH_RADOS
endif # ENABLE_CLIENT<|MERGE_RESOLUTION|>--- conflicted
+++ resolved
@@ -59,7 +59,6 @@
 	rgw/rgw_keystone.cc \
 	rgw/rgw_quota.cc \
 	rgw/rgw_dencoder.cc \
-<<<<<<< HEAD
 	rgw/rgw_period_history.cc \
 	rgw/rgw_period_puller.cc \
 	rgw/rgw_period_pusher.cc \
@@ -68,10 +67,7 @@
 	rgw/rgw_object_expirer_core.cc \
 	rgw/rgw_sync.cc \
 	rgw/rgw_data_sync.cc
-=======
-	rgw/rgw_object_expirer_core.cc \
 	rgw/rgw_website.cc
->>>>>>> 7731ae92
 librgw_la_CXXFLAGS = -Woverloaded-virtual ${AM_CXXFLAGS}
 noinst_LTLIBRARIES += librgw.la
 
