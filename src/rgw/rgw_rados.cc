#include <errno.h>
#include <stdlib.h>
#include <sys/types.h>

#include "common/errno.h"

#include "rgw_access.h"
#include "rgw_rados.h"
#include "rgw_acl.h"

#include "rgw_cls_api.h"

#include "rgw_tools.h"

#include "common/Clock.h"

#include "include/rados/librados.hpp"
using namespace librados;

#include <string>
#include <iostream>
#include <vector>
#include <list>
#include <map>
#include "auth/Crypto.h" // get_random_bytes()

#include "rgw_log.h"

#define DOUT_SUBSYS rgw

using namespace std;

Rados *rados = NULL;

static string notify_oid = "notify";
static string shadow_ns = "shadow";
static string bucket_marker_ver_oid = ".rgw.bucket-marker-ver";
static string dir_oid_prefix = ".dir.";
static string default_storage_pool = ".rgw.buckets";
static string avail_pools = ".pools.avail";

static rgw_bucket pi_buckets_rados = RGW_ROOT_BUCKET;


static RGWObjCategory shadow_category = RGW_OBJ_CATEGORY_SHADOW;
static RGWObjCategory main_category = RGW_OBJ_CATEGORY_MAIN;

class RGWWatcher : public librados::WatchCtx {
  RGWRados *rados;
public:
  RGWWatcher(RGWRados *r) : rados(r) {}
  void notify(uint8_t opcode, uint64_t ver, bufferlist& bl) {
    dout(10) << "RGWWatcher::notify() opcode=" << (int)opcode << " ver=" << ver << " bl.length()=" << bl.length() << dendl;
    rados->watch_cb(opcode, ver, bl);
  }
};

static void prepend_bucket_marker(rgw_bucket& bucket, string& orig_oid, string& oid)
{
  if (bucket.marker.empty() || orig_oid.empty()) {
    oid = orig_oid;
  } else {
    oid = bucket.marker;
    oid.append("_");
    oid.append(orig_oid);
  }
}

static void get_obj_bucket_and_oid_key(rgw_obj& obj, rgw_bucket& bucket, string& oid, string& key)
{
  bucket = obj.bucket;
  prepend_bucket_marker(bucket, obj.object, oid);
  prepend_bucket_marker(bucket, obj.key, key);
}


/** 
 * Initialize the RADOS instance and prepare to do other ops
 * Returns 0 on success, -ERR# on failure.
 */
int RGWRados::initialize(CephContext *cct)
{
  int ret;
  rados = new Rados();
  if (!rados)
    return -ENOMEM;

  ret = rados->init_with_context(cct);
  if (ret < 0)
   return ret;

  ret = rados->connect();
  if (ret < 0)
   return ret;

  ret = open_root_pool_ctx();
  if (ret < 0)
    return ret;

  return ret;
}

void RGWRados::finalize_watch()
{
  control_pool_ctx.unwatch(notify_oid, watch_handle);
}

/**
 * Open the pool used as root for this gateway
 * Returns: 0 on success, -ERR# otherwise.
 */
int RGWRados::open_root_pool_ctx()
{
  int r = rados->ioctx_create(RGW_ROOT_BUCKET, root_pool_ctx);
  if (r == -ENOENT) {
    r = rados->pool_create(RGW_ROOT_BUCKET);
    if (r == -EEXIST)
      r = 0;
    if (r < 0)
      return r;

    r = rados->ioctx_create(RGW_ROOT_BUCKET, root_pool_ctx);
  }

  return r;
}

int RGWRados::init_watch()
{
  int r = rados->ioctx_create(RGW_CONTROL_BUCKET, control_pool_ctx);
  if (r == -ENOENT) {
    r = rados->pool_create(RGW_CONTROL_BUCKET);
    if (r == -EEXIST)
      r = 0;
    if (r < 0)
      return r;

    r = rados->ioctx_create(RGW_CONTROL_BUCKET, control_pool_ctx);
    if (r < 0)
      return r;
  }

  r = control_pool_ctx.create(notify_oid, false);
  if (r < 0 && r != -EEXIST)
    return r;

  watcher = new RGWWatcher(this);
  r = control_pool_ctx.watch(notify_oid, 0, &watch_handle, watcher);

  return r;
}

int RGWRados::open_bucket_ctx(rgw_bucket& bucket, librados::IoCtx&  io_ctx)
{
  int r = rados->ioctx_create(bucket.pool.c_str(), io_ctx);
  if (r != -ENOENT)
    return r;

  /* couldn't find bucket, might be a racing bucket creation,
     where client haven't gotten updated map, try to read
     the bucket object .. which will trigger update of osdmap
     if that is the case */
  time_t mtime;
  r = root_pool_ctx.stat(bucket.name, NULL, &mtime);
  if (r < 0)
    return -ENOENT;

  r = rados->ioctx_create(bucket.pool.c_str(), io_ctx);

  return r;
}

/**
 * set up a bucket listing.
 * handle is filled in.
 * Returns 0 on success, -ERR# otherwise.
 */
int RGWRados::list_buckets_init(RGWAccessHandle *handle)
{
  librados::ObjectIterator *state = new librados::ObjectIterator(root_pool_ctx.objects_begin());
  *handle = (RGWAccessHandle)state;
  return 0;
}

/** 
 * get the next bucket in the listing.
 * obj is filled in,
 * handle is updated.
 * returns 0 on success, -ERR# otherwise.
 */
int RGWRados::list_buckets_next(RGWObjEnt& obj, RGWAccessHandle *handle)
{
  librados::ObjectIterator *state = (librados::ObjectIterator *)*handle;

  do {
    if (*state == root_pool_ctx.objects_end()) {
      delete state;
      return -ENOENT;
    }

    obj.name = (*state)->first;
    (*state)++;
  } while (obj.name[0] == '.');

  /* FIXME: should read mtime/size vals for bucket */

  return 0;
}


/**** logs ****/

struct log_list_state {
  string prefix;
  librados::IoCtx io_ctx;
  librados::ObjectIterator obit;
};

int RGWRados::log_list_init(const string& prefix, RGWAccessHandle *handle)
{
  log_list_state *state = new log_list_state;
  int r = rados->ioctx_create(RGW_LOG_POOL_NAME, state->io_ctx);
  if (r < 0)
    return r;
  state->prefix = prefix;
  state->obit = state->io_ctx.objects_begin();
  *handle = (RGWAccessHandle)state;
  return 0;
}

int RGWRados::log_list_next(RGWAccessHandle handle, string *name)
{
  log_list_state *state = (log_list_state *)handle;
  while (true) {
    if (state->obit == state->io_ctx.objects_end()) {
      delete state;
      return -ENOENT;
    }
    if (state->prefix.length() &&
	state->obit->first.find(state->prefix) != 0) {
      state->obit++;
      continue;
    }
    *name = state->obit->first;
    state->obit++;
    break;
  }
  return 0;
}

int RGWRados::log_remove(const string& name)
{
  librados::IoCtx io_ctx;
  int r = rados->ioctx_create(RGW_LOG_POOL_NAME, io_ctx);
  if (r < 0)
    return r;
  return io_ctx.remove(name);
}

struct log_show_state {
  librados::IoCtx io_ctx;
  bufferlist bl;
  bufferlist::iterator p;
  string name;
  uint64_t pos;
  bool eof;
  log_show_state() : pos(0), eof(false) {}
};

int RGWRados::log_show_init(const string& name, RGWAccessHandle *handle)
{
  log_show_state *state = new log_show_state;
  int r = rados->ioctx_create(RGW_LOG_POOL_NAME, state->io_ctx);
  if (r < 0)
    return r;
  state->name = name;
  *handle = (RGWAccessHandle)state;
  return 0;
}

int RGWRados::log_show_next(RGWAccessHandle handle, rgw_log_entry *entry)
{
  log_show_state *state = (log_show_state *)handle;

  dout(10) << "log_show_next pos " << state->pos << " bl " << state->bl.length()
	   << " off " << state->p.get_off()
	   << " eof " << (int)state->eof
	   << dendl;
  // read some?
  unsigned chunk = 1024*1024;
  if (state->bl.length() < chunk/2 && !state->eof) {
    bufferlist more;
    int r = state->io_ctx.read(state->name, more, chunk, state->pos);
    if (r < 0)
      return r;
    bufferlist old;
    old.substr_of(state->bl, state->p.get_off(), state->bl.length() - state->p.get_off());
    state->bl.clear();
    state->bl.claim(old);
    state->bl.claim_append(more);
    state->p = state->bl.begin();
    if ((unsigned)r < chunk)
      state->eof = true;
    dout(10) << " read " << r << dendl;
  }

  if (state->p.end())
    return 0;  // end of file
  try {
    ::decode(*entry, state->p);
  }
  catch (const buffer::error &e) {
    return -EINVAL;
  }
  return 1;
}

int RGWRados::decode_policy(bufferlist& bl, ACLOwner *owner)
{
  bufferlist::iterator i = bl.begin();
  RGWAccessControlPolicy policy;
  try {
    policy.decode_owner(i);
  } catch (buffer::error& err) {
    dout(0) << "ERROR: could not decode policy, caught buffer::error" << dendl;
    return -EIO;
  }
  *owner = policy.get_owner();
  return 0;
}

/** 
 * get listing of the objects in a bucket.
 * bucket: bucket to list contents of
 * max: maximum number of results to return
 * prefix: only return results that match this prefix
 * delim: do not include results that match this string.
 *     Any skipped results will have the matching portion of their name
 *     inserted in common_prefixes with a "true" mark.
 * marker: if filled in, begin the listing with this object.
 * result: the objects are put in here.
 * common_prefixes: if delim is filled in, any matching prefixes are placed
 *     here.
 */
int RGWRados::list_objects(rgw_bucket& bucket, int max, string& prefix, string& delim,
			   string& marker, vector<RGWObjEnt>& result, map<string, bool>& common_prefixes,
			   bool get_content_type, string& ns, bool *is_truncated, RGWAccessListFilter *filter)
{
  int count = 0;
  string cur_marker = marker;
  bool truncated;

  result.clear();

  do {
    std::map<string, RGWObjEnt> ent_map;
    int r;

    if (bucket_is_system(bucket)) {
        r = pool_list(bucket, cur_marker, max - count, ent_map,
                      &truncated, &cur_marker);
    } else {
        r = cls_bucket_list(bucket, cur_marker, max - count, ent_map,
                            &truncated, &cur_marker);
    }
    if (r < 0)
      return r;

    std::map<string, RGWObjEnt>::iterator eiter;
    for (eiter = ent_map.begin(); eiter != ent_map.end(); ++eiter) {
      string obj = eiter->first;
      string key = obj;

      if (!rgw_obj::translate_raw_obj_to_obj_in_ns(obj, ns))
        continue;

      if (filter && !filter->filter(obj, key))
        continue;

      if (prefix.size() &&  ((obj).compare(0, prefix.size(), prefix) != 0))
        continue;

      if (!delim.empty()) {
        int delim_pos = obj.find(delim, prefix.size());

        if (delim_pos >= 0) {
          common_prefixes[obj.substr(0, delim_pos + 1)] = true;
          continue;
        }
      }

      result.push_back(eiter->second);
      count++;
    }
  } while (truncated && count < max);

  if (is_truncated)
    *is_truncated = truncated;

  return 0;
}

/**
 * create a bucket with name bucket and the given list of attrs
 * returns 0 on success, -ERR# otherwise.
 */
int RGWRados::create_bucket(string& owner, rgw_bucket& bucket, 
			    map<std::string, bufferlist>& attrs, 
			    bool system_bucket,
			    bool exclusive, uint64_t auid)
{
  int ret = 0;

  if (system_bucket) {
    librados::ObjectWriteOperation op;
    op.create(exclusive);

    for (map<string, bufferlist>::iterator iter = attrs.begin(); iter != attrs.end(); ++iter)
      op.setxattr(iter->first.c_str(), iter->second);

    bufferlist outbl;
    ret = root_pool_ctx.operate(bucket.name, &op);
    if (ret < 0)
      return ret;

    ret = rados->pool_create(bucket.pool.c_str(), auid);
    if (ret == -EEXIST)
      ret = 0;
    if (ret < 0) {
      root_pool_ctx.remove(bucket.name.c_str());
    } else {
      bucket.pool = bucket.name;
    }
  } else {
    if (ret < 0) {
      dout(0) << "ERROR: failed to store bucket info" << dendl;
      return ret;
    }

    ret = select_bucket_placement(bucket.name, bucket);
    if (ret < 0)
      return ret;
    librados::IoCtx io_ctx; // context for new bucket

    int r = open_bucket_ctx(bucket, io_ctx);
    if (r < 0)
      return r;

    bufferlist bl;
    uint32_t nop = 0;
    ::encode(nop, bl);

    librados::IoCtx id_io_ctx;
    r = rados->ioctx_create(RGW_ROOT_BUCKET, id_io_ctx);
    if (r < 0)
      return r;

    r = id_io_ctx.write(bucket_marker_ver_oid, bl, bl.length(), 0);
    if (r < 0)
      return r;

    uint64_t ver = id_io_ctx.get_last_version();
    dout(20) << "got obj version=" << ver << dendl;
    char buf[32];
    snprintf(buf, sizeof(buf), "%llu", (unsigned long long)ver);
    bucket.marker = buf;
    bucket.bucket_id = ver;

    string dir_oid =  dir_oid_prefix;
    dir_oid.append(bucket.marker);

    librados::ObjectWriteOperation op;
    op.create(true);
    r = cls_rgw_init_index(io_ctx, op, dir_oid);
    if (r < 0 && r != -EEXIST)
      return r;

    RGWBucketInfo info;
    info.bucket = bucket;
    info.owner = owner;
    ret = store_bucket_info(info, &attrs, exclusive);
    if (ret == -EEXIST)
      return ret;
  }

  return ret;
}

int RGWRados::store_bucket_info(RGWBucketInfo& info, map<string, bufferlist> *pattrs, bool exclusive)
{
  bufferlist bl;
  ::encode(info, bl);

  int ret = rgw_put_obj(info.owner, pi_buckets_rados, info.bucket.name, bl.c_str(), bl.length(), exclusive, pattrs);
  if (ret < 0)
    return ret;

  char bucket_char[16];
  snprintf(bucket_char, sizeof(bucket_char), ".%lld", (long long unsigned)info.bucket.bucket_id);
  string bucket_id_string(bucket_char);
  ret = rgw_put_obj(info.owner, pi_buckets_rados, bucket_id_string, bl.c_str(), bl.length(), false, pattrs);
  if (ret < 0) {
    dout(0) << "ERROR: failed to store " << pi_buckets_rados << ":" << bucket_id_string << " ret=" << ret << dendl;
    return ret;
  }

  dout(20) << "store_bucket_info: bucket=" << info.bucket << " owner " << info.owner << dendl;
  return 0;
}


int RGWRados::select_bucket_placement(string& bucket_name, rgw_bucket& bucket)
{
  bufferlist header;
  map<string, bufferlist> m;
  string pool_name;

  rgw_obj obj(pi_buckets_rados, avail_pools);
  int ret = tmap_get(obj, header, m);
  if (ret < 0 || !m.size()) {
    vector<string> names;
    names.push_back(default_storage_pool);
    vector<int> retcodes;
    bufferlist bl;
    ret = create_pools(names, retcodes);
    if (ret < 0)
      return ret;
    ret = tmap_set(obj, default_storage_pool, bl);
    if (ret < 0)
      return ret;
    m[default_storage_pool] = bl;
  }

  vector<string> v;
  map<string, bufferlist>::iterator miter;
  for (miter = m.begin(); miter != m.end(); ++miter) {
    v.push_back(miter->first);
  }

  uint32_t r;
  ret = get_random_bytes((char *)&r, sizeof(r));
  if (ret < 0)
    return ret;

  int i = r % v.size();
  pool_name = v[i];
  bucket.pool = pool_name;
  bucket.name = bucket_name;

  return 0;

}

int RGWRados::add_bucket_placement(std::string& new_pool)
{
  int ret = rados->pool_lookup(new_pool.c_str());
  if (ret < 0) // DNE, or something
    return ret;

  rgw_obj obj(pi_buckets_rados, avail_pools);
  bufferlist empty_bl;
  ret = tmap_set(obj, new_pool, empty_bl);
  return ret;
}

int RGWRados::remove_bucket_placement(std::string& old_pool)
{
  rgw_obj obj(pi_buckets_rados, avail_pools);
  int ret = tmap_del(obj, old_pool);
  return ret;
}

int RGWRados::list_placement_set(set<string>& names)
{
  bufferlist header;
  map<string, bufferlist> m;
  string pool_name;

  rgw_obj obj(pi_buckets_rados, avail_pools);
  int ret = tmap_get(obj, header, m);
  if (ret < 0)
    return ret;

  names.clear();
  map<string, bufferlist>::iterator miter;
  for (miter = m.begin(); miter != m.end(); ++miter) {
    names.insert(miter->first);
  }

  return names.size();
}

int RGWRados::create_pools(vector<string>& names, vector<int>& retcodes, int auid)
{
  vector<string>::iterator iter;
  vector<librados::PoolAsyncCompletion *> completions;
  vector<int> rets;

  for (iter = names.begin(); iter != names.end(); ++iter) {
    librados::PoolAsyncCompletion *c = librados::Rados::pool_async_create_completion();
    completions.push_back(c);
    string& name = *iter;
    int ret = rados->pool_create_async(name.c_str(), auid, c);
    rets.push_back(ret);
  }

  vector<int>::iterator riter;
  vector<librados::PoolAsyncCompletion *>::iterator citer;

  assert(rets.size() == completions.size());
  for (riter = rets.begin(), citer = completions.begin(); riter != rets.end(); ++riter, ++citer) {
    int r = *riter;
    PoolAsyncCompletion *c = *citer;
    if (r == 0) {
      c->wait();
      r = c->get_return_value();
      if (r < 0) {
        dout(0) << "WARNING: async pool_create returned " << r << dendl;
      }
      c->release();
    }
    retcodes.push_back(r);
  }
  return 0;
}

/**
 * Write/overwrite an object to the bucket storage.
 * bucket: the bucket to store the object in
 * obj: the object name/key
 * data: the object contents/value
 * size: the amount of data to write (data must be this long)
 * mtime: if non-NULL, writes the given mtime to the bucket storage
 * attrs: all the given attrs are written to bucket storage for the given object
 * exclusive: create object exclusively
 * Returns: 0 on success, -ERR# otherwise.
 */
int RGWRados::put_obj_meta(void *ctx, rgw_obj& obj,  uint64_t size,
                  time_t *mtime, map<string, bufferlist>& attrs, RGWObjCategory category, bool exclusive,
                  map<string, bufferlist>* rmattrs,
                  const bufferlist *data)
{
  rgw_bucket bucket;
  std::string oid, key;
  get_obj_bucket_and_oid_key(obj, bucket, oid, key);
  librados::IoCtx io_ctx;

  int r = open_bucket_ctx(bucket, io_ctx);
  if (r < 0)
    return r;

  io_ctx.locator_set_key(key);

  ObjectWriteOperation op;

  op.create(exclusive);

  if (data) {
    /* if we want to overwrite the data, we also want to overwrite the
       xattrs, so just remove the object */
    op.remove();
    op.write_full(*data);
  }

  string etag;
  string content_type;
  bufferlist acl_bl;

  map<string, bufferlist>::iterator iter;
  if (rmattrs) {
    for (iter = rmattrs->begin(); iter != rmattrs->end(); ++iter) {
      const string& name = iter->first;
      op.rmxattr(name.c_str());
    }
  }

  for (iter = attrs.begin(); iter != attrs.end(); ++iter) {
    const string& name = iter->first;
    bufferlist& bl = iter->second;

    if (!bl.length())
      continue;

    op.setxattr(name.c_str(), bl);

    if (name.compare(RGW_ATTR_ETAG) == 0) {
      etag = bl.c_str();
    } else if (name.compare(RGW_ATTR_CONTENT_TYPE) == 0) {
      content_type = bl.c_str();
    } else if (name.compare(RGW_ATTR_ACL) == 0) {
      acl_bl = bl;
    }
  }

  if (!op.size())
    return 0;

  string tag;
  r = prepare_update_index(NULL, bucket, obj, tag);
  if (r < 0)
    return r;

  r = io_ctx.operate(oid, &op);
  if (r < 0)
    return r;

  uint64_t epoch = io_ctx.get_last_version();

  utime_t ut = ceph_clock_now(g_ceph_context);
  r = complete_update_index(bucket, obj.object, tag, epoch, size,
                            ut, etag, content_type, &acl_bl, category);

  if (mtime) {
    r = io_ctx.stat(oid, NULL, mtime);
    if (r < 0)
      return r;
  }

  return 0;
}

/**
 * Write/overwrite an object to the bucket storage.
 * bucket: the bucket to store the object in
 * obj: the object name/key
 * data: the object contents/value
 * offset: the offet to write to in the object
 *         If this is -1, we will overwrite the whole object.
 * size: the amount of data to write (data must be this long)
 * attrs: all the given attrs are written to bucket storage for the given object
 * Returns: 0 on success, -ERR# otherwise.
 */
int RGWRados::put_obj_data(void *ctx, rgw_obj& obj,
			   const char *data, off_t ofs, size_t len, bool exclusive)
{
  void *handle;
  bufferlist bl;
  bl.append(data, len);
  int r = aio_put_obj_data(ctx, obj, bl, ofs, exclusive, &handle);
  if (r < 0)
    return r;
  return aio_wait(handle);
}

int RGWRados::aio_put_obj_data(void *ctx, rgw_obj& obj, bufferlist& bl,
			       off_t ofs, bool exclusive,
                               void **handle)
{
  rgw_bucket bucket;
  std::string oid, key;
  get_obj_bucket_and_oid_key(obj, bucket, oid, key);
  librados::IoCtx io_ctx;

  int r = open_bucket_ctx(bucket, io_ctx);
  if (r < 0)
    return r;

  io_ctx.locator_set_key(key);

  AioCompletion *c = librados::Rados::aio_create_completion(NULL, NULL, NULL);
  *handle = c;
  
  ObjectWriteOperation op;

  if (exclusive)
    op.create(true);

  if (ofs == -1) {
    op.write_full(bl);
  } else {
    op.write(ofs, bl);
  }
  r = io_ctx.aio_operate(oid, c, &op);
  if (r < 0)
    return r;

  return 0;
}

int RGWRados::aio_wait(void *handle)
{
  AioCompletion *c = (AioCompletion *)handle;
  c->wait_for_complete();
  int ret = c->get_return_value();
  c->release();
  return ret;
}

bool RGWRados::aio_completed(void *handle)
{
  AioCompletion *c = (AioCompletion *)handle;
  return c->is_complete();
}
/**
 * Copy an object.
 * dest_bucket: the bucket to copy into
 * dest_obj: the object to copy into
 * src_bucket: the bucket to copy from
 * src_obj: the object to copy from
 * mod_ptr, unmod_ptr, if_match, if_nomatch: as used in get_obj
 * attrs: these are placed on the new object IN ADDITION to
 *    (or overwriting) any attrs copied from the original object
 * err: stores any errors resulting from the get of the original object
 * Returns: 0 on success, -ERR# otherwise.
 */
int RGWRados::copy_obj(void *ctx,
               rgw_obj& dest_obj,
               rgw_obj& src_obj,
               time_t *mtime,
               const time_t *mod_ptr,
               const time_t *unmod_ptr,
               const char *if_match,
               const char *if_nomatch,
               map<string, bufferlist>& attrs,  /* in/out */
               RGWObjCategory category,
               struct rgw_err *err)
{
  int ret, r;
  char *data;
  uint64_t total_len, obj_size;
  time_t lastmod;
  map<string, bufferlist>::iterator iter;
  rgw_obj tmp_obj = dest_obj;
  string tmp_oid;

  append_rand_alpha(dest_obj.object, tmp_oid, 32);
  tmp_obj.set_obj(tmp_oid);
  tmp_obj.set_key(dest_obj.object);

  rgw_obj tmp_dest;

  dout(5) << "Copy object " << src_obj.bucket << ":" << src_obj.object << " => " << dest_obj.bucket << ":" << dest_obj.object << dendl;

  void *handle = NULL;

  map<string, bufferlist> attrset;
  off_t ofs = 0;
  off_t end = -1;
  ret = prepare_get_obj(ctx, src_obj, &ofs, &end, &attrset,
                mod_ptr, unmod_ptr, &lastmod, if_match, if_nomatch, &total_len, &obj_size, &handle, err);

  if (ret < 0)
    return ret;

  do {
    ret = get_obj(ctx, &handle, src_obj, &data, ofs, end);
    if (ret < 0)
      return ret;

    // In the first call to put_obj_data, we pass ofs == -1 so that it will do
    // a write_full, wiping out whatever was in the object before this
    r = put_obj_data(ctx, tmp_obj, data, ((ofs == 0) ? -1 : ofs), ret, false);
    free(data);
    if (r < 0)
      goto done_err;

    ofs += ret;
  } while (ofs <= end);

  for (iter = attrs.begin(); iter != attrs.end(); ++iter) {
    attrset[iter->first] = iter->second;
  }
  attrs = attrset;

  ret = clone_obj(ctx, dest_obj, 0, tmp_obj, 0, end + 1, NULL, attrs, category);
  if (mtime)
    obj_stat(ctx, tmp_obj, NULL, mtime, NULL, NULL);

  r = rgwstore->delete_obj(ctx, tmp_obj, false);
  if (r < 0)
    dout(0) << "ERROR: could not remove " << tmp_obj << dendl;

  finish_get_obj(&handle);

  return ret;
done_err:
  rgwstore->delete_obj(ctx, tmp_obj, false);
  finish_get_obj(&handle);
  return r;
}

/**
 * Delete a bucket.
 * bucket: the name of the bucket to delete
 * Returns 0 on success, -ERR# otherwise.
 */
int RGWRados::delete_bucket(rgw_bucket& bucket)
{
  librados::IoCtx list_ctx;
  int r = open_bucket_ctx(bucket, list_ctx);
  if (r < 0)
    return r;

  std::map<string, RGWObjEnt> ent_map;
  string marker;
  bool is_truncated;

  do {
#define NUM_ENTRIES 1000
    r = cls_bucket_list(bucket, marker, NUM_ENTRIES, ent_map,
                        &is_truncated, &marker);
    if (r < 0)
      return r;

    string ns;
    std::map<string, RGWObjEnt>::iterator eiter;
    string obj;
    for (eiter = ent_map.begin(); eiter != ent_map.end(); ++eiter) {
      obj = eiter->first;

      if (rgw_obj::translate_raw_obj_to_obj_in_ns(obj, ns))
        return -ENOTEMPTY;
    }
  } while (is_truncated);

  rgw_obj obj(rgw_root_bucket, bucket.name);
  r = delete_obj(NULL, obj, true);
  if (r < 0)
    return r;

  return 0;
}

int RGWRados::set_buckets_enabled(vector<rgw_bucket>& buckets, bool enabled)
{
  int ret = 0;

  vector<rgw_bucket>::iterator iter;

  for (iter = buckets.begin(); iter != buckets.end(); ++iter) {
    rgw_bucket& bucket = *iter;
    if (enabled)
      dout(20) << "enabling bucket name=" << bucket.name << dendl;
    else
      dout(20) << "disabling bucket name=" << bucket.name << dendl;

    RGWBucketInfo info;
    int r = get_bucket_info(NULL, bucket.name, info);
    if (r < 0) {
      dout(0) << "NOTICE: get_bucket_info on bucket=" << bucket.name << " returned err=" << r << ", skipping bucket" << dendl;
      ret = r;
      continue;
    }
    if (enabled) {
      info.flags &= ~BUCKET_SUSPENDED;
    } else {
      info.flags |= BUCKET_SUSPENDED;
    }

    r = put_bucket_info(bucket.name, info, false);
    if (r < 0) {
      dout(0) << "NOTICE: put_bucket_info on bucket=" << bucket.name << " returned err=" << r << ", skipping bucket" << dendl;
      ret = r;
      continue;
    }
  }
  return ret;
}

int RGWRados::bucket_suspended(rgw_bucket& bucket, bool *suspended)
{
  RGWBucketInfo bucket_info;
  int ret = rgwstore->get_bucket_info(NULL, bucket.name, bucket_info);
  if (ret < 0) {
    return ret;
  }

  *suspended = ((bucket_info.flags & BUCKET_SUSPENDED) != 0);
  return 0;
}

/**
 * Delete an object.
 * bucket: name of the bucket storing the object
 * obj: name of the object to delete
 * Returns: 0 on success, -ERR# otherwise.
 */
int RGWRados::delete_obj_impl(void *ctx, rgw_obj& obj, bool sync)
{
  rgw_bucket bucket;
  std::string oid, key;
  get_obj_bucket_and_oid_key(obj, bucket, oid, key);
  librados::IoCtx io_ctx;
  RGWRadosCtx *rctx = (RGWRadosCtx *)ctx;
  int r = open_bucket_ctx(bucket, io_ctx);
  if (r < 0)
    return r;

  io_ctx.locator_set_key(key);

  ObjectWriteOperation op;

  RGWObjState *state;
  r = prepare_atomic_for_write(rctx, obj, io_ctx, oid, op, &state);
  if (r < 0)
    return r;

  bool ret_not_existed = (state && !state->exists);

  string tag;
  op.remove();
  if (sync) {
    r = prepare_update_index(state, bucket, obj, tag);
    if (r < 0)
      return r;
    r = io_ctx.operate(oid, &op);

    if ((r >= 0 || r == -ENOENT) && bucket.marker.size()) {
      uint64_t epoch = io_ctx.get_last_version();
      r = complete_update_index_del(bucket, obj.object, tag, epoch);
    }
  } else {
    librados::AioCompletion *completion = rados->aio_create_completion(NULL, NULL, NULL);
    r = io_ctx.aio_operate(oid, completion, &op);
    completion->release();
  }

  atomic_write_finish(state, r);

  if (r < 0)
    return r;

  if (ret_not_existed)
    return -ENOENT;

  return 0;
}

int RGWRados::delete_obj(void *ctx, rgw_obj& obj, bool sync)
{
  int r;
  do {
    r = delete_obj_impl(ctx, obj, sync);
  } while (r == -ECANCELED);
  return r;
}

int RGWRados::get_obj_state(RGWRadosCtx *rctx, rgw_obj& obj, librados::IoCtx& io_ctx, string& actual_obj, RGWObjState **state)
{
  RGWObjState *s = rctx->get_state(obj);
  dout(20) << "get_obj_state: rctx=" << (void *)rctx << " obj=" << obj << " state=" << (void *)s << " s->prefetch_data=" << s->prefetch_data << dendl;
  *state = s;
  if (s->has_attrs)
    return 0;

  int r = obj_stat(rctx, obj, &s->size, &s->mtime, &s->attrset, (s->prefetch_data ? &s->data : NULL));
  if (r == -ENOENT) {
    s->exists = false;
    s->has_attrs = true;
    s->mtime = 0;
    return 0;
  }
  if (r < 0)
    return r;

  s->exists = true;
  s->has_attrs = true;
  map<string, bufferlist>::iterator iter = s->attrset.find(RGW_ATTR_SHADOW_OBJ);
  if (iter != s->attrset.end()) {
    bufferlist bl = iter->second;
    bufferlist::iterator it = bl.begin();
    it.copy(bl.length(), s->shadow_obj);
    s->shadow_obj[bl.length()] = '\0';
  }
  s->obj_tag = s->attrset[RGW_ATTR_ID_TAG];
  if (s->obj_tag.length())
    dout(20) << "get_obj_state: setting s->obj_tag to " << s->obj_tag.c_str() << dendl;
  else
    dout(20) << "get_obj_state: s->obj_tag was set empty" << dendl;
  return 0;
}

/**
 * Get the attributes for an object.
 * bucket: name of the bucket holding the object.
 * obj: name of the object
 * name: name of the attr to retrieve
 * dest: bufferlist to store the result in
 * Returns: 0 on success, -ERR# otherwise.
 */
int RGWRados::get_attr(void *ctx, rgw_obj& obj, const char *name, bufferlist& dest)
{
  rgw_bucket bucket;
  std::string oid, key;
  get_obj_bucket_and_oid_key(obj, bucket, oid, key);
  librados::IoCtx io_ctx;
  rgw_bucket actual_bucket = bucket;
  string actual_obj = oid;
  RGWRadosCtx *rctx = (RGWRadosCtx *)ctx;

  if (actual_obj.size() == 0) {
    actual_obj = bucket.name;
    actual_bucket = rgw_root_bucket;
  }

  int r = open_bucket_ctx(actual_bucket, io_ctx);
  if (r < 0)
    return r;

  io_ctx.locator_set_key(key);

  if (rctx) {
    RGWObjState *state;
    r = get_obj_state(rctx, obj, io_ctx, actual_obj, &state);
    if (r < 0)
      return r;
    if (!state->exists)
      return -ENOENT;
    if (state->get_attr(name, dest))
      return 0;
    return -ENODATA;
  }
  
  r = io_ctx.getxattr(actual_obj, name, dest);
  if (r < 0)
    return r;

  return 0;
}

int RGWRados::append_atomic_test(RGWRadosCtx *rctx, rgw_obj& obj, librados::IoCtx& io_ctx,
                            string& actual_obj, ObjectOperation& op, RGWObjState **pstate)
{
  if (!rctx)
    return 0;

  int r = get_obj_state(rctx, obj, io_ctx, actual_obj, pstate);
  if (r < 0)
    return r;

  RGWObjState *state = *pstate;

  if (!state->is_atomic) {
    dout(20) << "state for obj=" << obj << " is not atomic, not appending atomic test" << dendl;
    return 0;
  }

  if (state->obj_tag.length() > 0) {// check for backward compatibility
    op.cmpxattr(RGW_ATTR_ID_TAG, LIBRADOS_CMPXATTR_OP_EQ, state->obj_tag);
  } else {
    dout(20) << "state->obj_tag is empty, not appending atomic test" << dendl;
  }
  return 0;
}

int RGWRados::prepare_atomic_for_write_impl(RGWRadosCtx *rctx, rgw_obj& obj, librados::IoCtx& io_ctx,
                            string& actual_obj, ObjectWriteOperation& op, RGWObjState **pstate)
{
  int r = get_obj_state(rctx, obj, io_ctx, actual_obj, pstate);
  if (r < 0)
    return r;

  RGWObjState *state = *pstate;

  bool need_guard = (state->obj_tag.length() != 0);

  if (!state->is_atomic) {
    dout(20) << "prepare_atomic_for_write_impl: state is not atomic. state=" << (void *)state << dendl;
    return 0;
  }

  if (state->obj_tag.length() == 0 ||
      state->shadow_obj.size() == 0) {
    dout(10) << "can't clone object " << obj << " to shadow object, tag/shadow_obj haven't been set" << dendl;
    // FIXME: need to test object does not exist
  } else if (state->size <= RGW_MAX_CHUNK_SIZE) {
    dout(10) << "not cloning object, object size (" << state->size << ")" << " <= chunk size" << dendl;
  }else {
    dout(10) << "cloning object " << obj << " to name=" << state->shadow_obj << dendl;
    rgw_obj dest_obj(obj.bucket, state->shadow_obj);
    dest_obj.set_ns(shadow_ns);
    if (obj.key.size())
      dest_obj.set_key(obj.key);
    else
      dest_obj.set_key(obj.object);

    pair<string, bufferlist> cond(RGW_ATTR_ID_TAG, state->obj_tag);
    dout(10) << "cloning: dest_obj=" << dest_obj << " size=" << state->size << " tag=" << state->obj_tag.c_str() << dendl;
    r = clone_obj_cond(NULL, dest_obj, 0, obj, 0, state->size, state->attrset, shadow_category, &state->mtime, false, true, &cond);
    if (r == -EEXIST)
      r = 0;
    if (r == -ECANCELED) {
      /* we lost in a race here, original object was replaced, we assume it was cloned
         as required */
      dout(5) << "clone_obj_cond was cancelled, lost in a race" << dendl;
      state->clear();
      return r;
    } else {
      int ret = rctx->notify_intent(dest_obj, DEL_OBJ);
      if (ret < 0) {
        dout(0) << "WARNING: failed to log intent ret=" << ret << dendl;
      }
    }
    if (r < 0) {
      dout(0) << "ERROR: failed to clone object r=" << r << dendl;
      return r;
    }
  }

  if (need_guard) {
    /* first verify that the object wasn't replaced under */
    op.cmpxattr(RGW_ATTR_ID_TAG, LIBRADOS_CMPXATTR_OP_EQ, state->obj_tag);
    // FIXME: need to add FAIL_NOTEXIST_OK for racing deletion
  }

  string tag;
  append_rand_alpha(tag, tag, 32);
  bufferlist bl;
  bl.append(tag);

  op.setxattr(RGW_ATTR_ID_TAG, bl);

  string shadow = obj.object;
  shadow.append(".");
  shadow.append(tag);

  bufferlist shadow_bl;
  shadow_bl.append(shadow);
  op.setxattr(RGW_ATTR_SHADOW_OBJ, shadow_bl);

  return 0;
}

int RGWRados::prepare_atomic_for_write(RGWRadosCtx *rctx, rgw_obj& obj, librados::IoCtx& io_ctx,
                            string& actual_obj, ObjectWriteOperation& op, RGWObjState **pstate)
{
  if (!rctx) {
    *pstate = NULL;
    return 0;
  }

  int r;
  do {
    r = prepare_atomic_for_write_impl(rctx, obj, io_ctx, actual_obj, op, pstate);
  } while (r == -ECANCELED);

  return r;
}

/**
 * Set an attr on an object.
 * bucket: name of the bucket holding the object
 * obj: name of the object to set the attr on
 * name: the attr to set
 * bl: the contents of the attr
 * Returns: 0 on success, -ERR# otherwise.
 */
int RGWRados::set_attr(void *ctx, rgw_obj& obj, const char *name, bufferlist& bl)
{
  rgw_bucket bucket;
  std::string oid, key;
  get_obj_bucket_and_oid_key(obj, bucket, oid, key);
  librados::IoCtx io_ctx;
  rgw_bucket actual_bucket = bucket;
  string actual_obj = oid;
  RGWRadosCtx *rctx = (RGWRadosCtx *)ctx;

  if (actual_obj.size() == 0) {
    actual_obj = bucket.name;
    actual_bucket = rgw_root_bucket;
  }

  int r = open_bucket_ctx(actual_bucket, io_ctx);
  if (r < 0)
    return r;

  io_ctx.locator_set_key(key);

  ObjectWriteOperation op;
  RGWObjState *state = NULL;

  r = append_atomic_test(rctx, obj, io_ctx, actual_obj, op, &state);
  if (r < 0)
    return r;

  op.setxattr(name, bl);
  r = io_ctx.operate(actual_obj, &op);

  if (state && r >= 0)
    state->attrset[name] = bl;

  if (r == -ECANCELED) {
    /* a race! object was replaced, we need to set attr on the original obj */
    dout(0) << "NOTICE: RGWRados::set_attr: raced with another process, going to the shadow obj instead" << dendl;
    string loc = obj.loc();
    rgw_obj shadow(obj.bucket, state->shadow_obj, loc, shadow_ns);
    r = set_attr(NULL, shadow, name, bl);
  }

  if (r < 0)
    return r;

  return 0;
}

/**
 * Get data about an object out of RADOS and into memory.
 * bucket: name of the bucket the object is in.
 * obj: name/key of the object to read
 * data: if get_data==true, this pointer will be set
 *    to an address containing the object's data/value
 * ofs: the offset of the object to read from
 * end: the point in the object to stop reading
 * attrs: if non-NULL, the pointed-to map will contain
 *    all the attrs of the object when this function returns
 * mod_ptr: if non-NULL, compares the object's mtime to *mod_ptr,
 *    and if mtime is smaller it fails.
 * unmod_ptr: if non-NULL, compares the object's mtime to *unmod_ptr,
 *    and if mtime is >= it fails.
 * if_match/nomatch: if non-NULL, compares the object's etag attr
 *    to the string and, if it doesn't/does match, fails out.
 * get_data: if true, the object's data/value will be read out, otherwise not
 * err: Many errors will result in this structure being filled
 *    with extra informatin on the error.
 * Returns: -ERR# on failure, otherwise
 *          (if get_data==true) length of read data,
 *          (if get_data==false) length of the object
 */
int RGWRados::prepare_get_obj(void *ctx, rgw_obj& obj,
            off_t *pofs, off_t *pend,
            map<string, bufferlist> *attrs,
            const time_t *mod_ptr,
            const time_t *unmod_ptr,
            time_t *lastmod,
            const char *if_match,
            const char *if_nomatch,
            uint64_t *total_size,
            uint64_t *obj_size,
            void **handle,
            struct rgw_err *err)
{
  rgw_bucket bucket;
  std::string oid, key;
  get_obj_bucket_and_oid_key(obj, bucket, oid, key);
  int r = -EINVAL;
  bufferlist etag;
  time_t ctime;
  RGWRadosCtx *rctx = (RGWRadosCtx *)ctx;
  RGWRadosCtx *new_ctx = NULL;
  RGWObjState *astate = NULL;
  off_t ofs = 0;
  off_t end = -1;

  map<string, bufferlist>::iterator iter;

  *handle = NULL;

  GetObjState *state = new GetObjState;
  if (!state)
    return -ENOMEM;

  *handle = state;

  r = open_bucket_ctx(bucket, state->io_ctx);
  if (r < 0)
    goto done_err;

  state->io_ctx.locator_set_key(key);

  if (!rctx) {
    new_ctx = new RGWRadosCtx();
    rctx = new_ctx;
  }

  r = get_obj_state(rctx, obj, state->io_ctx, oid, &astate);
  if (r < 0)
    goto done_err;

  if (!astate->exists) {
    r = -ENOENT;
    goto done_err;
  }

  if (attrs) {
    *attrs = astate->attrset;
    if (g_conf->debug_rgw >= 20) {
      for (iter = attrs->begin(); iter != attrs->end(); ++iter) {
        dout(20) << "Read xattr: " << iter->first << dendl;
      }
    }
    if (r < 0)
      goto done_err;
  }

  /* Convert all times go GMT to make them compatible */
  if (mod_ptr || unmod_ptr) {
    struct tm mtm;
    struct tm *gmtm = gmtime_r(&astate->mtime, &mtm);
    if (!gmtm) {
       dout(0) << "NOTICE: could not get translate mtime for object" << dendl;
       r = -EINVAL;
       goto done_err;
    }
    ctime = mktime(gmtm);

    if (mod_ptr) {
      dout(10) << "If-Modified-Since: " << *mod_ptr << " Last-Modified: " << ctime << dendl;
      if (ctime < *mod_ptr) {
        r = -ERR_NOT_MODIFIED;
        goto done_err;
      }
    }

    if (unmod_ptr) {
      dout(10) << "If-UnModified-Since: " << *unmod_ptr << " Last-Modified: " << ctime << dendl;
      if (ctime > *unmod_ptr) {
        r = -ERR_PRECONDITION_FAILED;
        goto done_err;
      }
    }
  }
  if (if_match || if_nomatch) {
    r = get_attr(rctx, obj, RGW_ATTR_ETAG, etag);
    if (r < 0)
      goto done_err;

    if (if_match) {
      dout(10) << "ETag: " << etag.c_str() << " " << " If-Match: " << if_match << dendl;
      if (strcmp(if_match, etag.c_str())) {
        r = -ERR_PRECONDITION_FAILED;
        goto done_err;
      }
    }

    if (if_nomatch) {
      dout(10) << "ETag: " << etag.c_str() << " " << " If-NoMatch: " << if_nomatch << dendl;
      if (strcmp(if_nomatch, etag.c_str()) == 0) {
        r = -ERR_NOT_MODIFIED;
        goto done_err;
      }
    }
  }

  if (pofs)
    ofs = *pofs;
  if (pend)
    end = *pend;

  if (ofs < 0) {
    ofs += astate->size;
    if (ofs < 0)
      ofs = 0;
    end = astate->size - 1;
  } else if (end < 0) {
    end = astate->size - 1;
  }

  if (astate->size > 0) {
    if (ofs >= (off_t)astate->size) {
      r = -ERANGE;
      goto done_err;
    }
    if (end >= (off_t)astate->size) {
      end = astate->size - 1;
    }
  }

  if (pofs)
    *pofs = ofs;
  if (pend)
    *pend = end;
  if (total_size)
    *total_size = (ofs <= end ? end + 1 - ofs : 0);
  if (obj_size)
    *obj_size = astate->size;
  if (lastmod)
    *lastmod = astate->mtime;

  delete new_ctx;

  return 0;

done_err:
  delete new_ctx;
  delete state;
  *handle = NULL;
  return r;
}

int RGWRados::prepare_update_index(RGWObjState *state, rgw_bucket& bucket,
                                   rgw_obj& obj, string& tag)
{
  if (state && state->obj_tag.length()) {
    int len = state->obj_tag.length();
    char buf[len + 1];
    memcpy(buf, state->obj_tag.c_str(), len);
    buf[len] = '\0';
    tag = buf;
  } else {
    append_rand_alpha(tag, tag, 32);
  }
  int ret = cls_obj_prepare_op(bucket, CLS_RGW_OP_ADD, tag,
                               obj.object, obj.key);

  return ret;
}

int RGWRados::complete_update_index(rgw_bucket& bucket, string& oid, string& tag, uint64_t epoch, uint64_t size,
                                    utime_t& ut, string& etag, string& content_type, bufferlist *acl_bl, RGWObjCategory category)
{
  if (bucket.marker.empty())
    return 0;

  RGWObjEnt ent;
  ent.name = oid;
  ent.size = size;
  ent.mtime = ut;
  ent.etag = etag;
  ACLOwner owner;
  if (acl_bl && acl_bl->length()) {
    int ret = decode_policy(*acl_bl, &owner);
    if (ret < 0) {
      dout(0) << "WARNING: could not decode policy ret=" << ret << dendl;
    }
  }
  ent.owner = owner.get_id();
  ent.owner_display_name = owner.get_display_name();
  ent.content_type = content_type;

  int ret = cls_obj_complete_add(bucket, tag, epoch, ent, category);

  return ret;
}


int RGWRados::clone_objs_impl(void *ctx, rgw_obj& dst_obj,
                        vector<RGWCloneRangeInfo>& ranges,
                        map<string, bufferlist> attrs,
                        RGWObjCategory category,
                        time_t *pmtime,
                        bool truncate_dest,
                        bool exclusive,
                        pair<string, bufferlist> *xattr_cond)
{
  rgw_bucket bucket;
  std::string dst_oid, dst_key;
  get_obj_bucket_and_oid_key(dst_obj, bucket, dst_oid, dst_key);
  librados::IoCtx io_ctx;
  RGWRadosCtx *rctx = (RGWRadosCtx *)ctx;
  uint64_t size = 0;
  string etag;
  string content_type;
  bufferlist acl_bl;
  bool update_index = (category == RGW_OBJ_CATEGORY_MAIN ||
                       category == RGW_OBJ_CATEGORY_MULTIMETA);

  int r = open_bucket_ctx(bucket, io_ctx);
  if (r < 0)
    return r;
  io_ctx.locator_set_key(dst_key);
  ObjectWriteOperation op;
  if (truncate_dest) {
    op.remove();
    op.set_op_flags(OP_FAILOK); // don't fail if object didn't exist
  }

  op.create(exclusive);


  map<string, bufferlist>::iterator iter;
  for (iter = attrs.begin(); iter != attrs.end(); ++iter) {
    const string& name = iter->first;
    bufferlist& bl = iter->second;
    op.setxattr(name.c_str(), bl);

    if (name.compare(RGW_ATTR_ETAG) == 0) {
      etag = bl.c_str();
    } else if (name.compare(RGW_ATTR_CONTENT_TYPE) == 0) {
      content_type = bl.c_str();
    } else if (name.compare(RGW_ATTR_ACL) == 0) {
      acl_bl = bl;
    }
  }
  RGWObjState *state;
  r = prepare_atomic_for_write(rctx, dst_obj, io_ctx, dst_oid, op, &state);
  if (r < 0)
    return r;

  vector<RGWCloneRangeInfo>::iterator range_iter;
  for (range_iter = ranges.begin(); range_iter != ranges.end(); ++range_iter) {
    RGWCloneRangeInfo range = *range_iter;
    vector<RGWCloneRangeInfo>::iterator next_iter = range_iter;

    // merge ranges
    while (++next_iter !=  ranges.end()) {
      RGWCloneRangeInfo& next = *next_iter;
      if (range.src_ofs + (int64_t)range.len != next.src_ofs ||
          range.dst_ofs + (int64_t)range.len != next.dst_ofs)
        break;
      range_iter++;
      range.len += next.len;
    }
    if (range.len) {
      dout(20) << "calling op.clone_range(dst_ofs=" << range.dst_ofs << ", src.object=" <<  range.src.object << " range.src_ofs=" << range.src_ofs << " range.len=" << range.len << dendl;
      if (xattr_cond) {
        string src_cmp_obj, src_cmp_key;
        get_obj_bucket_and_oid_key(range.src, bucket, src_cmp_obj, src_cmp_key);
        op.src_cmpxattr(src_cmp_obj, xattr_cond->first.c_str(),
                        LIBRADOS_CMPXATTR_OP_EQ, xattr_cond->second);
      }
      string src_oid, src_key;
      get_obj_bucket_and_oid_key(range.src, bucket, src_oid, src_key);
      if (range.dst_ofs + range.len > size)
        size = range.dst_ofs + range.len;
      op.clone_range(range.dst_ofs, src_oid, range.src_ofs, range.len);
    }
  }
  time_t mt;
  utime_t ut;
  if (pmtime) {
    op.mtime(pmtime);
    ut = utime_t(*pmtime, 0);
  } else {
    ut = ceph_clock_now(g_ceph_context);
    mt = ut.sec();
    op.mtime(&mt);
  }

  string tag;
  uint64_t epoch = 0;
  int ret;

  if (update_index) {
    ret = prepare_update_index(state, bucket, dst_obj, tag);
    if (ret < 0)
      goto done;
  }

  ret = io_ctx.operate(dst_oid, &op);

  epoch = io_ctx.get_last_version();

done:
  atomic_write_finish(state, ret);

  if (update_index && ret >= 0) {
    ret = complete_update_index(bucket, dst_obj.object, tag, epoch, size,
                                ut, etag, content_type, &acl_bl, category);
  }

  return ret;
}

int RGWRados::clone_objs(void *ctx, rgw_obj& dst_obj,
                        vector<RGWCloneRangeInfo>& ranges,
                        map<string, bufferlist> attrs,
                        RGWObjCategory category,
                        time_t *pmtime,
                        bool truncate_dest,
                        bool exclusive,
                        pair<string, bufferlist> *xattr_cond)
{
  int r;
  do {
    r = clone_objs_impl(ctx, dst_obj, ranges, attrs, category, pmtime, truncate_dest, exclusive, xattr_cond);
  } while (ctx && r == -ECANCELED);
  return r;
}


int RGWRados::get_obj(void *ctx, void **handle, rgw_obj& obj,
            char **data, off_t ofs, off_t end)
{
  rgw_bucket bucket;
  std::string oid, key;
  get_obj_bucket_and_oid_key(obj, bucket, oid, key);
  uint64_t len;
  bufferlist bl;
  RGWRadosCtx *rctx = (RGWRadosCtx *)ctx;

  GetObjState *state = *(GetObjState **)handle;
  RGWObjState *astate = NULL;

  if (end < 0)
    len = 0;
  else
    len = end - ofs + 1;

  if (len > RGW_MAX_CHUNK_SIZE)
    len = RGW_MAX_CHUNK_SIZE;

  state->io_ctx.locator_set_key(key);

  ObjectReadOperation op;

  int r = append_atomic_test(rctx, obj, state->io_ctx, oid, op, &astate);
  if (r < 0)
    return r;
  if (!ofs && astate && astate->data.length() >= len) {
    bl = astate->data;
    goto done;
  }

  dout(20) << "rados->read ofs=" << ofs << " len=" << len << dendl;
  op.read(ofs, len, &bl, NULL);

  r = state->io_ctx.operate(oid, &op, NULL);
  dout(20) << "rados->read r=" << r << " bl.length=" << bl.length() << dendl;

  if (r == -ECANCELED) {
    /* a race! object was replaced, we need to set attr on the original obj */
    dout(0) << "NOTICE: RGWRados::get_obj: raced with another process, going to the shadow obj instead" << dendl;
    string loc = obj.loc();
    rgw_obj shadow(bucket, astate->shadow_obj, loc, shadow_ns);
    r = get_obj(NULL, handle, shadow, data, ofs, end);
    return r;
  }

done:
  if (bl.length() > 0) {
    r = bl.length();
    *data = (char *)malloc(r);
    memcpy(*data, bl.c_str(), bl.length());
  } else {
    *data = NULL;
  }

  if (r < 0 || !len || ((off_t)(ofs + len - 1) == end)) {
    delete state;
    *handle = NULL;
  }

  return r;
}

void RGWRados::finish_get_obj(void **handle)
{
  if (*handle) {
    GetObjState *state = *(GetObjState **)handle;
    delete state;
    *handle = NULL;
  }
}

/* a simple object read */
int RGWRados::read(void *ctx, rgw_obj& obj, off_t ofs, size_t size, bufferlist& bl)
{
  rgw_bucket bucket;
  std::string oid, key;
  get_obj_bucket_and_oid_key(obj, bucket, oid, key);
  librados::IoCtx io_ctx;
  RGWRadosCtx *rctx = (RGWRadosCtx *)ctx;
  RGWObjState *astate = NULL;
  int r = open_bucket_ctx(bucket, io_ctx);
  if (r < 0)
    return r;

  io_ctx.locator_set_key(key);

  ObjectReadOperation op;

  r = append_atomic_test(rctx, obj, io_ctx, oid, op, &astate);
  if (r < 0)
    return r;

  op.read(ofs, size, &bl, NULL);

  r = io_ctx.operate(oid, &op, NULL);
  if (r == -ECANCELED) {
    /* a race! object was replaced, we need to set attr on the original obj */
    dout(0) << "NOTICE: RGWRados::get_obj: raced with another process, going to the shadow obj instead" << dendl;
    string loc = obj.loc();
    rgw_obj shadow(obj.bucket, astate->shadow_obj, loc, shadow_ns);
    r = read(NULL, shadow, ofs, size, bl);
  }
  return r;
}

int RGWRados::obj_stat(void *ctx, rgw_obj& obj, uint64_t *psize, time_t *pmtime, map<string, bufferlist> *attrs, bufferlist *first_chunk)
{
  rgw_bucket bucket;
  std::string oid, key;
  get_obj_bucket_and_oid_key(obj, bucket, oid, key);
  librados::IoCtx io_ctx;
  int r = open_bucket_ctx(bucket, io_ctx);
  if (r < 0)
    return r;

  io_ctx.locator_set_key(key);

  map<string, bufferlist> attrset;
  uint64_t size = 0;
  time_t mtime = 0;

  ObjectReadOperation op;
  op.getxattrs(&attrset, NULL);
  op.stat(&size, NULL);
  if (first_chunk) {
    op.read(0, RGW_MAX_CHUNK_SIZE, first_chunk, NULL);
  }
  bufferlist outbl;
  r = io_ctx.operate(oid, &op, &outbl);
  if (r < 0)
    return r;

<<<<<<< HEAD
=======
  map<string, bufferlist> attrset;
  bufferlist::iterator oiter = outbl.begin();
  try {
    ::decode(attrset, oiter);
  } catch (buffer::error& err) {
    dout(0) << "ERROR: failed decoding s->attrset (obj=" << obj << "), aborting" << dendl;
    return -EIO;
  }

  map<string, bufferlist>::iterator aiter;
  for (aiter = attrset.begin(); aiter != attrset.end(); ++aiter) {
    dout(20) << "RGWRados::obj_stat: attr=" << aiter->first << dendl;
  }

  uint64_t size = 0;
  time_t mtime = 0;
  try {
    ::decode(size, oiter);
    utime_t ut;
    ::decode(ut, oiter);
    mtime = ut.sec();
  } catch (buffer::error& err) {
    dout(0) << "ERROR: failed decoding object (obj=" << obj << ") info (either size or mtime), aborting" << dendl;
    return -EIO;
  }
  if (first_chunk) {
    oiter.copy_all(*first_chunk);
  }
>>>>>>> a4642946
  if (psize)
    *psize = size;
  if (pmtime)
    *pmtime = mtime;
  if (attrs)
    *attrs = attrset;

  return 0;
}

int RGWRados::get_bucket_stats(rgw_bucket& bucket, map<RGWObjCategory, RGWBucketStats>& stats)
{
  rgw_bucket_dir_header header;
  int r = cls_bucket_head(bucket, header);
  if (r < 0)
    return r;

  stats.clear();
  map<uint8_t, struct rgw_bucket_category_stats>::iterator iter = header.stats.begin();
  for (; iter != header.stats.end(); ++iter) {
    RGWObjCategory category = (RGWObjCategory)iter->first;
    RGWBucketStats& s = stats[category];
    struct rgw_bucket_category_stats& stats = iter->second;
    s.category = (RGWObjCategory)iter->first;
    s.num_kb = ((stats.total_size + 1023) / 1024);
    s.num_kb_rounded = ((stats.total_size_rounded + 1023) / 1024);
    s.num_objects = stats.num_entries;
  }

  return 0;
}

int RGWRados::get_bucket_info(void *ctx, string& bucket_name, RGWBucketInfo& info)
{
  bufferlist bl;

  int ret = rgw_get_obj(ctx, pi_buckets_rados, bucket_name, bl);
  if (ret < 0) {
    if (ret != -ENOENT)
      return ret;

    info.bucket.name = bucket_name;
    info.bucket.pool = bucket_name; // for now
    return 0;
  }

  bufferlist::iterator iter = bl.begin();
  try {
    ::decode(info, iter);
  } catch (buffer::error& err) {
    dout(0) << "ERROR: could not decode buffer info, caught buffer::error" << dendl;
    return -EIO;
  }

  dout(20) << "rgw_get_bucket_info: bucket=" << info.bucket << " owner " << info.owner << dendl;

  return 0;
}

int RGWRados::put_bucket_info(string& bucket_name, RGWBucketInfo& info, bool exclusive)
{
  bufferlist bl;

  ::encode(info, bl);

  string unused;

  int ret = rgw_put_obj(unused, pi_buckets_rados, bucket_name, bl.c_str(), bl.length(), exclusive);

  return ret;
}

int RGWRados::tmap_get(rgw_obj& obj, bufferlist& header, std::map<string, bufferlist>& m)
{
  bufferlist bl;
  librados::IoCtx io_ctx;
  rgw_bucket bucket;
  std::string oid, key;
  get_obj_bucket_and_oid_key(obj, bucket, oid, key);
  int r = open_bucket_ctx(bucket, io_ctx);
  if (r < 0)
    return r;

  io_ctx.locator_set_key(key);

  r = io_ctx.tmap_get(oid, bl);
  if (r < 0)
    return r;

  try {
    bufferlist::iterator iter = bl.begin();
    ::decode(header, iter);
    ::decode(m, iter);
  } catch (buffer::error& err) {
    dout(0) << "ERROR: tmap_get failed, caught buffer::error" << dendl;
    return -EIO;
  }

  return 0;
 
}

int RGWRados::tmap_set(rgw_obj& obj, std::string& key, bufferlist& bl)
{
  rgw_bucket bucket;
  std::string oid, okey;
  get_obj_bucket_and_oid_key(obj, bucket, oid, okey);
  bufferlist cmdbl, emptybl;
  __u8 c = CEPH_OSD_TMAP_SET;

  ::encode(c, cmdbl);
  ::encode(key, cmdbl);
  ::encode(bl, cmdbl);

  dout(15) << "tmap_set bucket=" << bucket << " oid=" << oid << " key=" << key << dendl;

  librados::IoCtx io_ctx;
  int r = open_bucket_ctx(bucket, io_ctx);
  if (r < 0)
    return r;

  io_ctx.locator_set_key(okey);

  r = io_ctx.tmap_update(oid, cmdbl);

  return r;
}

int RGWRados::tmap_set(rgw_obj& obj, std::map<std::string, bufferlist>& m)
{
  rgw_bucket bucket;
  std::string oid, key;
  get_obj_bucket_and_oid_key(obj, bucket, oid, key);
  bufferlist cmdbl, emptybl;
  __u8 c = CEPH_OSD_TMAP_SET;
  map<string, bufferlist>::iterator iter;

  for (iter = m.begin(); iter != m.end(); ++iter) {
    ::encode(c, cmdbl);
    ::encode(iter->first, cmdbl);
    ::encode(iter->second, cmdbl);
    dout(15) << "tmap_set bucket=" << bucket << " oid=" << oid << " key=" << iter->first << dendl;
  }


  librados::IoCtx io_ctx;
  int r = open_bucket_ctx(bucket, io_ctx);
  if (r < 0)
    return r;

  io_ctx.locator_set_key(key);

  r = io_ctx.tmap_update(oid, cmdbl);

  return r;
}

int RGWRados::tmap_create(rgw_obj& obj, std::string& key, bufferlist& bl)
{
  rgw_bucket bucket;
  std::string oid, okey;
  get_obj_bucket_and_oid_key(obj, bucket, oid, okey);
  bufferlist cmdbl, emptybl;
  __u8 c = CEPH_OSD_TMAP_CREATE;

  ::encode(c, cmdbl);
  ::encode(key, cmdbl);
  ::encode(bl, cmdbl);

  librados::IoCtx io_ctx;
  int r = open_bucket_ctx(bucket, io_ctx);
  if (r < 0)
    return r;

  io_ctx.locator_set_key(okey);

  r = io_ctx.tmap_update(oid, cmdbl);
  return r;
}

int RGWRados::tmap_del(rgw_obj& obj, std::string& key)
{
  rgw_bucket bucket;
  std::string oid, okey;
  get_obj_bucket_and_oid_key(obj, bucket, oid, okey);
  bufferlist cmdbl;
  __u8 c = CEPH_OSD_TMAP_RM;

  ::encode(c, cmdbl);
  ::encode(key, cmdbl);

  librados::IoCtx io_ctx;
  int r = open_bucket_ctx(bucket, io_ctx);
  if (r < 0)
    return r;

  io_ctx.locator_set_key(okey);

  r = io_ctx.tmap_update(oid, cmdbl);
  return r;
}
int RGWRados::update_containers_stats(map<string, RGWBucketEnt>& m)
{
  map<string, RGWBucketEnt>::iterator iter;
  for (iter = m.begin(); iter != m.end(); ++iter) {
    RGWBucketEnt& ent = iter->second;
    rgw_bucket& bucket = ent.bucket;

    rgw_bucket_dir_header header;
    int r = cls_bucket_head(bucket, header);
    if (r < 0)
      return r;

    ent.count = 0;
    ent.size = 0;

    RGWObjCategory category = main_category;
    map<uint8_t, struct rgw_bucket_category_stats>::iterator iter = header.stats.find((uint8_t)category);
    if (iter != header.stats.end()) {
      struct rgw_bucket_category_stats& stats = iter->second;
      ent.count = stats.num_entries;
      ent.size = stats.total_size;
      ent.size_rounded = stats.total_size_rounded;
    }
  }

  return m.size();
}

int RGWRados::append_async(rgw_obj& obj, size_t size, bufferlist& bl)
{
  rgw_bucket bucket;
  std::string oid, key;
  get_obj_bucket_and_oid_key(obj, bucket, oid, key);
  librados::IoCtx io_ctx;
  int r = open_bucket_ctx(bucket, io_ctx);
  if (r < 0)
    return r;
  librados::AioCompletion *completion = rados->aio_create_completion(NULL, NULL, NULL);

  io_ctx.locator_set_key(key);

  r = io_ctx.aio_append(oid, completion, bl, size);
  completion->release();
  return r;
}

int RGWRados::distribute(bufferlist& bl)
{
  dout(10) << "distributing notification oid=" << notify_oid << " bl.length()=" << bl.length() << dendl;
  int r = control_pool_ctx.notify(notify_oid, 0, bl);
  return r;
}

int RGWRados::pool_list(rgw_bucket& bucket, string start, uint32_t num, map<string, RGWObjEnt>& m,
			bool *is_truncated, string *last_entry)
{
  librados::IoCtx io_ctx;
  int r = open_bucket_ctx(bucket, io_ctx);
  if (r < 0)
    return r;

  librados::ObjectIterator iter = io_ctx.objects_begin();
  while (iter != io_ctx.objects_end()) {
    const std::string& oid = iter->first;
    if (oid.compare(start) >= 0)
      break;

    ++iter;
  }
  if (iter == io_ctx.objects_end())
    return -ENOENT;

  uint32_t i;

  for (i = 0; i < num && iter != io_ctx.objects_end(); ++i, ++iter) {
    RGWObjEnt e;
    const string &oid = iter->first;

    // fill it in with initial values; we may correct later
    e.name = oid;
    m[e.name] = e;
    dout(20) << "RGWRados::pool_list: got " << e.name << dendl;
  }

  if (m.size()) {
    *last_entry = m.rbegin()->first;
  }
  if (is_truncated)
    *is_truncated = (iter != io_ctx.objects_end());

  return m.size();
}

int RGWRados::cls_rgw_init_index(librados::IoCtx& io_ctx, librados::ObjectWriteOperation& op, string& oid)
{
  bufferlist in;
  op.exec("rgw", "bucket_init_index", in);
  int r = io_ctx.operate(oid, &op);
  return r;
}

int RGWRados::cls_obj_prepare_op(rgw_bucket& bucket, uint8_t op, string& tag,
                                 string& name, string& locator)
{
  if (bucket_is_system(bucket))
    return 0;

  if (bucket.marker.empty()) {
    dout(0) << "ERROR: empty marker for cls_rgw bucket operation" << dendl;
    return -EIO;
  }

  librados::IoCtx io_ctx;
  int r = open_bucket_ctx(bucket, io_ctx);
  if (r < 0)
    return r;

  string oid = dir_oid_prefix;
  oid.append(bucket.marker);

  bufferlist in, out;
  struct rgw_cls_obj_prepare_op call;
  call.op = op;
  call.tag = tag;
  call.name = name;
  call.locator = locator;
  ::encode(call, in);
  r = io_ctx.exec(oid, "rgw", "bucket_prepare_op", in, out);
  return r;
}

int RGWRados::cls_obj_complete_op(rgw_bucket& bucket, uint8_t op, string& tag, uint64_t epoch, RGWObjEnt& ent, RGWObjCategory category)
{
  if (bucket_is_system(bucket))
    return 0;

  if (bucket.marker.empty()) {
    dout(0) << "ERROR: empty marker for cls_rgw bucket operation" << dendl;
    return -EIO;
  }

  librados::IoCtx io_ctx;
  int r = open_bucket_ctx(bucket, io_ctx);
  if (r < 0)
    return r;

  string oid = dir_oid_prefix;
  oid.append(bucket.marker);

  bufferlist in;
  struct rgw_cls_obj_complete_op call;
  call.op = op;
  call.tag = tag;
  call.name = ent.name;
  call.epoch = epoch;
  call.meta.size = ent.size;
  call.meta.mtime = utime_t(ent.mtime, 0);
  call.meta.etag = ent.etag;
  call.meta.owner = ent.owner;
  call.meta.owner_display_name = ent.owner_display_name;
  call.meta.content_type = ent.content_type;
  call.meta.category = category;
  ::encode(call, in);
  AioCompletion *c = librados::Rados::aio_create_completion(NULL, NULL, NULL);
  r = io_ctx.aio_exec(oid, c, "rgw", "bucket_complete_op", in, NULL);
  c->release();
  return r;
}

int RGWRados::cls_obj_complete_add(rgw_bucket& bucket, string& tag, uint64_t epoch, RGWObjEnt& ent, RGWObjCategory category)
{
  return cls_obj_complete_op(bucket, CLS_RGW_OP_ADD, tag, epoch, ent, category);
}

int RGWRados::cls_obj_complete_del(rgw_bucket& bucket, string& tag, uint64_t epoch, string& name)
{
  RGWObjEnt ent;
  ent.name = name;
  return cls_obj_complete_op(bucket, CLS_RGW_OP_DEL, tag, epoch, ent, RGW_OBJ_CATEGORY_NONE);
}

int RGWRados::cls_bucket_list(rgw_bucket& bucket, string start, uint32_t num, map<string, RGWObjEnt>& m,
			      bool *is_truncated, string *last_entry)
{
  dout(10) << "cls_bucket_list " << bucket << " start " << start << " num " << num << dendl;

  librados::IoCtx io_ctx;
  int r = open_bucket_ctx(bucket, io_ctx);
  if (r < 0)
    return r;

  if (bucket.marker.empty()) {
    dout(0) << "ERROR: empty marker for cls_rgw bucket operation" << dendl;
    return -EIO;
  }

  string oid = dir_oid_prefix;
  oid.append(bucket.marker);

  bufferlist in, out;
  struct rgw_cls_list_op call;
  call.start_obj = start;
  call.num_entries = num;
  ::encode(call, in);
  r = io_ctx.exec(oid, "rgw", "bucket_list", in, out);
  if (r < 0)
    return r;

  struct rgw_cls_list_ret ret;
  try {
    bufferlist::iterator iter = out.begin();
    ::decode(ret, iter);
  } catch (buffer::error& err) {
    dout(0) << "ERROR: failed to decode bucket_list returned buffer" << dendl;
    return -EIO;
  }

  if (is_truncated)
    *is_truncated = ret.is_truncated;

  struct rgw_bucket_dir& dir = ret.dir;
  map<string, struct rgw_bucket_dir_entry>::iterator miter;
  bufferlist updates;
  for (miter = dir.m.begin(); miter != dir.m.end(); ++miter) {
    RGWObjEnt e;
    rgw_bucket_dir_entry& dirent = miter->second;

    // fill it in with initial values; we may correct later
    e.name = dirent.name;
    e.size = dirent.meta.size;
    e.mtime = dirent.meta.mtime;
    e.etag = dirent.meta.etag;
    e.owner = dirent.meta.owner;
    e.owner_display_name = dirent.meta.owner_display_name;
    e.content_type = dirent.meta.content_type;

    if (!dirent.exists || !dirent.pending_map.empty()) {
      /* there are uncommitted ops. We need to check the current state,
       * and if the tags are old we need to do cleanup as well. */
      librados::IoCtx sub_ctx;
      sub_ctx.dup(io_ctx);
      r = check_disk_state(sub_ctx, bucket, dirent, e, updates);
      if (r < 0) {
        if (r == -ENOENT)
          continue;
        else
          return r;
      }
    }
    m[e.name] = e;
    dout(10) << "RGWRados::cls_bucket_list: got " << e.name << dendl;
  }

  if (dir.m.size()) {
    *last_entry = dir.m.rbegin()->first;
  }

  if (updates.length()) {
    // we don't care if we lose suggested updates, send them off blindly
    AioCompletion *c = librados::Rados::aio_create_completion(NULL, NULL, NULL);
    r = io_ctx.aio_exec(oid, c, "rgw", "dir_suggest_changes", in, NULL);
    c->release();
  }
  return m.size();
}

int RGWRados::check_disk_state(librados::IoCtx io_ctx,
                               rgw_bucket& bucket,
                               rgw_bucket_dir_entry& list_state,
                               RGWObjEnt& object,
                               bufferlist& suggested_updates)
{
  rgw_obj obj;
  std::string oid, key, ns;
  oid = list_state.name;
  if (!rgw_obj::strip_namespace_from_object(oid, ns)) {
    // well crap
    assert(0 == "got bad object name off disk");
  }
  obj.init(bucket, oid, list_state.locator, ns);
  get_obj_bucket_and_oid_key(obj, bucket, oid, key);
  io_ctx.locator_set_key(key);
  int r = io_ctx.stat(oid, &object.size, &object.mtime);

  list_state.pending_map.clear(); // we don't need this and it inflates size
  if (r == -ENOENT) {
      /* object doesn't exist right now -- hopefully because it's
       * marked as !exists and got deleted */
    if (list_state.exists) {
      /* FIXME: what should happen now? Work out if there are any
       * non-bad ways this could happen (there probably are, but annoying
       * to handle!) */
    }
    // encode a suggested removal of that key
    list_state.epoch = io_ctx.get_last_version();
    suggested_updates.append(CEPH_RGW_REMOVE);
    ::encode(list_state, suggested_updates);
  }
  if (r < 0)
    return r;

  // encode suggested updates
  list_state.epoch = io_ctx.get_last_version();
  list_state.meta.size = object.size;
  list_state.meta.mtime.set_from_double(double(object.mtime));
  suggested_updates.append(CEPH_RGW_UPDATE);
  ::encode(list_state, suggested_updates);
  return 0;
}

int RGWRados::cls_bucket_head(rgw_bucket& bucket, struct rgw_bucket_dir_header& header)
{
  librados::IoCtx io_ctx;
  int r = open_bucket_ctx(bucket, io_ctx);
  if (r < 0)
    return r;

  if (bucket.marker.empty()) {
    dout(0) << "ERROR: empty marker for cls_rgw bucket operation" << dendl;
    return -EIO;
  }

  string oid = dir_oid_prefix;
  oid.append(bucket.marker);

  bufferlist in, out;
  struct rgw_cls_list_op call;
  call.num_entries = 0;
  ::encode(call, in);
  r = io_ctx.exec(oid, "rgw", "bucket_list", in, out);
  if (r < 0)
    return r;

  struct rgw_cls_list_ret ret;
  try {
    bufferlist::iterator iter = out.begin();
    ::decode(ret, iter);
  } catch (buffer::error& err) {
    dout(0) << "ERROR: failed to decode bucket_list returned buffer" << dendl;
    return -EIO;
  }

  header = ret.dir.header;

  return 0;
}


class IntentLogNameFilter : public RGWAccessListFilter
{
  string prefix;
  bool filter_exact_date;
public:
  IntentLogNameFilter(const char *date, struct tm *tm) {
    prefix = date;
    filter_exact_date = !(tm->tm_hour || tm->tm_min || tm->tm_sec); /* if time was specified and is not 00:00:00
                                                                       we should look at objects from that date */
  }
  bool filter(string& name, string& key) {
    if (filter_exact_date)
      return name.compare(prefix) < 0;
    else
      return name.compare(0, prefix.size(), prefix) <= 0;
  }
};

enum IntentFlags { // bitmask
  I_DEL_OBJ = 1,
  I_DEL_POOL = 2,
};


int RGWRados::remove_temp_objects(string date, string time)
{
  struct tm tm;
  
  string format = "%Y-%m-%d";
  string datetime = date;
  if (datetime.size() != 10) {
    cerr << "bad date format" << std::endl;
    return -EINVAL;
  }

  if (!time.empty()) {
    if (time.size() != 5 && time.size() != 8) {
      cerr << "bad time format" << std::endl;
      return -EINVAL;
    }
    format.append(" %H:%M:%S");
    datetime.append(time.c_str());
  }
  const char *s = strptime(datetime.c_str(), format.c_str(), &tm);
  if (s && *s) {
    cerr << "failed to parse date/time" << std::endl;
    return -EINVAL;
  }
  time_t epoch = mktime(&tm);

  rgw_bucket bucket(RGW_INTENT_LOG_POOL_NAME);
  string prefix, delim, marker;
  vector<RGWObjEnt> objs;
  map<string, bool> common_prefixes;
  string ns;
  
  int max = 1000;
  bool is_truncated;
  IntentLogNameFilter filter(date.c_str(), &tm);
  do {
    int r = store->list_objects(bucket, max, prefix, delim, marker,
				objs, common_prefixes, false, ns,
				&is_truncated, &filter);
    if (r == -ENOENT)
      break;
    if (r < 0) {
      cerr << "failed to list objects" << std::endl;
    }
    vector<RGWObjEnt>::iterator iter;
    for (iter = objs.begin(); iter != objs.end(); ++iter) {
      process_intent_log(bucket, (*iter).name, epoch, I_DEL_OBJ | I_DEL_POOL, true);
    }
  } while (is_truncated);

  return 0;
}

int RGWRados::process_intent_log(rgw_bucket& bucket, string& oid,
				 time_t epoch, int flags, bool purge)
{
  cout << "processing intent log " << oid << std::endl;
  uint64_t size;
  rgw_obj obj(bucket, oid);
  int r = obj_stat(NULL, obj, &size, NULL, NULL, NULL);
  if (r < 0) {
    cerr << "error while doing stat on " << bucket << ":" << oid
	 << " " << cpp_strerror(-r) << std::endl;
    return -r;
  }
  bufferlist bl;
  r = read(NULL, obj, 0, size, bl);
  if (r < 0) {
    cerr << "error while reading from " <<  bucket << ":" << oid
	 << " " << cpp_strerror(-r) << std::endl;
    return -r;
  }

  bufferlist::iterator iter = bl.begin();
  bool complete = true;
  try {
    while (!iter.end()) {
      struct rgw_intent_log_entry entry;
      try {
        ::decode(entry, iter);
      } catch (buffer::error& err) {
        dout(0) << "ERROR: " << __func__ << "(): caught buffer::error" << dendl;
        return -EIO;
      }
      if (entry.op_time.sec() > epoch) {
        cerr << "skipping entry for obj=" << obj << " entry.op_time=" << entry.op_time.sec() << " requested epoch=" << epoch << std::endl;
        cerr << "skipping intent log" << std::endl; // no use to continue
        complete = false;
        break;
      }
      switch (entry.intent) {
      case DEL_OBJ:
        if (!flags & I_DEL_OBJ) {
          complete = false;
          break;
        }
        r = rgwstore->delete_obj(NULL, entry.obj);
        if (r < 0 && r != -ENOENT) {
          cerr << "failed to remove obj: " << entry.obj << std::endl;
          complete = false;
        }
        break;
      case DEL_POOL:
        if (!flags & I_DEL_POOL) {
          complete = false;
          break;
        }
        r = delete_bucket(entry.obj.bucket);
        if (r < 0 && r != -ENOENT) {
          cerr << "failed to remove pool: " << entry.obj.bucket.pool << std::endl;
          complete = false;
        }
        break;
      default:
        complete = false;
      }
    }
  } catch (buffer::error& err) {
    cerr << "failed to decode intent log entry in " << bucket << ":" << oid << std::endl;
    complete = false;
  }

  if (complete) {
    rgw_obj obj(bucket, oid);
    cout << "completed intent log: " << obj << (purge ? ", purging it" : "") << std::endl;
    if (purge) {
      r = delete_obj(NULL, obj, true);
      if (r < 0)
        cerr << "failed to remove obj: " << obj << std::endl;
    }
  }

  return 0;
}<|MERGE_RESOLUTION|>--- conflicted
+++ resolved
@@ -1793,37 +1793,6 @@
   if (r < 0)
     return r;
 
-<<<<<<< HEAD
-=======
-  map<string, bufferlist> attrset;
-  bufferlist::iterator oiter = outbl.begin();
-  try {
-    ::decode(attrset, oiter);
-  } catch (buffer::error& err) {
-    dout(0) << "ERROR: failed decoding s->attrset (obj=" << obj << "), aborting" << dendl;
-    return -EIO;
-  }
-
-  map<string, bufferlist>::iterator aiter;
-  for (aiter = attrset.begin(); aiter != attrset.end(); ++aiter) {
-    dout(20) << "RGWRados::obj_stat: attr=" << aiter->first << dendl;
-  }
-
-  uint64_t size = 0;
-  time_t mtime = 0;
-  try {
-    ::decode(size, oiter);
-    utime_t ut;
-    ::decode(ut, oiter);
-    mtime = ut.sec();
-  } catch (buffer::error& err) {
-    dout(0) << "ERROR: failed decoding object (obj=" << obj << ") info (either size or mtime), aborting" << dendl;
-    return -EIO;
-  }
-  if (first_chunk) {
-    oiter.copy_all(*first_chunk);
-  }
->>>>>>> a4642946
   if (psize)
     *psize = size;
   if (pmtime)
